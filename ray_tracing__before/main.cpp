/* Copyright (c) 2014-2018, NVIDIA CORPORATION. All rights reserved.
 *
 * Redistribution and use in source and binary forms, with or without
 * modification, are permitted provided that the following conditions
 * are met:
 *  * Redistributions of source code must retain the above copyright
 *    notice, this list of conditions and the following disclaimer.
 *  * Redistributions in binary form must reproduce the above copyright
 *    notice, this list of conditions and the following disclaimer in the
 *    documentation and/or other materials provided with the distribution.
 *  * Neither the name of NVIDIA CORPORATION nor the names of its
 *    contributors may be used to endorse or promote products derived
 *    from this software without specific prior written permission.
 *
 * THIS SOFTWARE IS PROVIDED BY THE COPYRIGHT HOLDERS ``AS IS'' AND ANY
 * EXPRESS OR IMPLIED WARRANTIES, INCLUDING, BUT NOT LIMITED TO, THE
 * IMPLIED WARRANTIES OF MERCHANTABILITY AND FITNESS FOR A PARTICULAR
 * PURPOSE ARE DISCLAIMED.  IN NO EVENT SHALL THE COPYRIGHT OWNER OR
 * CONTRIBUTORS BE LIABLE FOR ANY DIRECT, INDIRECT, INCIDENTAL, SPECIAL,
 * EXEMPLARY, OR CONSEQUENTIAL DAMAGES (INCLUDING, BUT NOT LIMITED TO,
 * PROCUREMENT OF SUBSTITUTE GOODS OR SERVICES; LOSS OF USE, DATA, OR
 * PROFITS; OR BUSINESS INTERRUPTION) HOWEVER CAUSED AND ON ANY THEORY
 * OF LIABILITY, WHETHER IN CONTRACT, STRICT LIABILITY, OR TORT
 * (INCLUDING NEGLIGENCE OR OTHERWISE) ARISING IN ANY WAY OUT OF THE USE
 * OF THIS SOFTWARE, EVEN IF ADVISED OF THE POSSIBILITY OF SUCH DAMAGE.
 */

// ImGui - standalone example application for Glfw + Vulkan, using programmable
// pipeline If you are new to ImGui, see examples/README.txt and documentation
// at the top of imgui.cpp.

#include <array>
#include <random>
#include <vector>
#include <vulkan/vulkan.hpp>
VULKAN_HPP_DEFAULT_DISPATCH_LOADER_DYNAMIC_STORAGE

#include "imgui.h"
#include "imgui_impl_glfw.h"

#include "hello_vulkan.h"
#include "imgui_camera_widget.h"
#include "nvh/cameramanipulator.hpp"
#include "nvh/fileoperations.hpp"
#include "nvpsystem.hpp"
#include "nvvk/appbase_vkpp.hpp"
#include "nvvk/commands_vk.hpp"
#include "nvvk/context_vk.hpp"


//////////////////////////////////////////////////////////////////////////
#define UNUSED(x) (void)(x)
//////////////////////////////////////////////////////////////////////////

// Default search path for shaders
std::vector<std::string> defaultSearchPaths;

// GLFW Callback functions
static void onErrorCallback(int error, const char* description)
{
    fprintf(stderr, "GLFW Error %d: %s\n", error, description);
}

// Extra UI
void renderUI(HelloVulkan& helloVk)
{
<<<<<<< HEAD
    static int item          = 1;
    bool       scene_changed = false;
    if (ImGui::Combo("Up Vector", &item, "X\0Y\0Z\0\0")) {
        nvmath::vec3f pos, eye, up;
        CameraManip.getLookat(pos, eye, up);
        up = nvmath::vec3f(item == 0, item == 1, item == 2);
        CameraManip.setLookat(pos, eye, up);
        scene_changed = true;
    }
    scene_changed |=
        ImGui::SliderFloat3("Light Position", &helloVk.m_pushConstant.lightPosition.x, -20.f, 20.f);
    scene_changed |=
        ImGui::SliderFloat("Light Intensity", &helloVk.m_pushConstant.lightIntensity, 0.f, 100.f);
    scene_changed |= ImGui::RadioButton("Point", &helloVk.m_pushConstant.lightType, 0);
    ImGui::SameLine();
    scene_changed |= ImGui::RadioButton("Infinite", &helloVk.m_pushConstant.lightType, 1);

    scene_changed |= ImGui::InputInt("Max Frames", &helloVk.m_max_frames);
    helloVk.m_max_frames = std::max(helloVk.m_max_frames, 1);

    if (scene_changed)
        helloVk.reset_frame();
=======
  ImGuiH::CameraWidget();
  if(ImGui::CollapsingHeader("Light"))
  {
    ImGui::RadioButton("Point", &helloVk.m_pushConstant.lightType, 0);
    ImGui::SameLine();
    ImGui::RadioButton("Infinite", &helloVk.m_pushConstant.lightType, 1);

    ImGui::SliderFloat3("Position", &helloVk.m_pushConstant.lightPosition.x, -20.f, 20.f);
    ImGui::SliderFloat("Intensity", &helloVk.m_pushConstant.lightIntensity, 0.f, 150.f);
  }
>>>>>>> 60b91910
}

//////////////////////////////////////////////////////////////////////////
//////////////////////////////////////////////////////////////////////////
//////////////////////////////////////////////////////////////////////////
static int const SAMPLE_WIDTH  = 1280;
static int const SAMPLE_HEIGHT = 720;


//--------------------------------------------------------------------------------------------------
// Application Entry
//
int main(int argc, char** argv)
{
<<<<<<< HEAD
    UNUSED(argc);

    // Setup GLFW window
    glfwSetErrorCallback(onErrorCallback);
    if (!glfwInit()) {
        return 1;
    }
    glfwWindowHint(GLFW_CLIENT_API, GLFW_NO_API);
    GLFWwindow* window = glfwCreateWindow(SAMPLE_WIDTH, SAMPLE_HEIGHT,
                                          "NVIDIA Vulkan Raytracing Tutorial", nullptr, nullptr);
    glfwSwapInterval(1);


    // Setup camera
    CameraManip.setWindowSize(SAMPLE_WIDTH, SAMPLE_HEIGHT);
    //CameraManip.setLookat(nvmath::vec3f(2.0f, 2.0f, 2.0f), nvmath::vec3f(0, 0, 0),
    //                      nvmath::vec3f(0, 1, 0));
    CameraManip.setLookat(nvmath::vec3f(4, 4, 4), nvmath::vec3f(0, 1, 0), nvmath::vec3f(0, 1, 0));

    // Setup Vulkan
    if (!glfwVulkanSupported()) {
        printf("GLFW: Vulkan Not Supported\n");
        return 1;
    }

    // setup some basic things for the sample, logging file for example
    NVPSystem system(argv[0], PROJECT_NAME);

    // Search path for shaders and other media
    defaultSearchPaths = {
        PROJECT_ABSDIRECTORY,
        PROJECT_ABSDIRECTORY "../",
        NVPSystem::exePath() + std::string(PROJECT_RELDIRECTORY),
        NVPSystem::exePath() + std::string(PROJECT_RELDIRECTORY) + std::string("../"),
    };

    // Enabling the extension feature
    vk::PhysicalDeviceDescriptorIndexingFeaturesEXT indexFeature;
    vk::PhysicalDeviceScalarBlockLayoutFeaturesEXT  scalarFeature;

    // Requesting Vulkan extensions and layers
    nvvk::ContextCreateInfo contextInfo;
    contextInfo.setVersion(1, 2);
    contextInfo.addInstanceLayer("VK_LAYER_LUNARG_monitor", true);
    contextInfo.addInstanceExtension(VK_KHR_SURFACE_EXTENSION_NAME);
=======
  UNUSED(argc);

  // Setup GLFW window
  glfwSetErrorCallback(onErrorCallback);
  if(!glfwInit())
  {
    return 1;
  }
  glfwWindowHint(GLFW_CLIENT_API, GLFW_NO_API);
  GLFWwindow* window =
      glfwCreateWindow(SAMPLE_WIDTH, SAMPLE_HEIGHT, PROJECT_NAME, nullptr, nullptr);


  // Setup camera
  CameraManip.setWindowSize(SAMPLE_WIDTH, SAMPLE_HEIGHT);
  CameraManip.setLookat(nvmath::vec3f(2.0f, 2.0f, 2.0f), nvmath::vec3f(0, 0, 0),
                        nvmath::vec3f(0, 1, 0));

  // Setup Vulkan
  if(!glfwVulkanSupported())
  {
    printf("GLFW: Vulkan Not Supported\n");
    return 1;
  }

  // setup some basic things for the sample, logging file for example
  NVPSystem system(argv[0], PROJECT_NAME);

  // Search path for shaders and other media
  defaultSearchPaths = {
      PROJECT_ABSDIRECTORY,
      PROJECT_ABSDIRECTORY "..",
      NVPSystem::exePath(),
      NVPSystem::exePath() + "..",
      NVPSystem::exePath() + std::string(PROJECT_NAME),
  };

  // Requesting Vulkan extensions and layers
  nvvk::ContextCreateInfo contextInfo;
  contextInfo.setVersion(1, 2);
  contextInfo.addInstanceLayer("VK_LAYER_LUNARG_monitor", true);
  contextInfo.addInstanceExtension(VK_EXT_DEBUG_UTILS_EXTENSION_NAME, true);
  contextInfo.addInstanceExtension(VK_KHR_SURFACE_EXTENSION_NAME);
>>>>>>> 60b91910
#ifdef _WIN32
    contextInfo.addInstanceExtension(VK_KHR_WIN32_SURFACE_EXTENSION_NAME);
#else
    contextInfo.addInstanceExtension(VK_KHR_XLIB_SURFACE_EXTENSION_NAME);
    contextInfo.addInstanceExtension(VK_KHR_XCB_SURFACE_EXTENSION_NAME);
#endif
    contextInfo.addInstanceExtension(VK_KHR_GET_PHYSICAL_DEVICE_PROPERTIES_2_EXTENSION_NAME);
    contextInfo.addDeviceExtension(VK_KHR_SWAPCHAIN_EXTENSION_NAME);
    contextInfo.addDeviceExtension(VK_KHR_DEDICATED_ALLOCATION_EXTENSION_NAME);
    contextInfo.addDeviceExtension(VK_KHR_GET_MEMORY_REQUIREMENTS_2_EXTENSION_NAME);
    contextInfo.addDeviceExtension(VK_EXT_DESCRIPTOR_INDEXING_EXTENSION_NAME, false, &indexFeature);
    contextInfo.addDeviceExtension(VK_EXT_SCALAR_BLOCK_LAYOUT_EXTENSION_NAME, false,
                                   &scalarFeature);

    // VKRay: Activates the ray tracing extension.
    vk::PhysicalDeviceRayTracingFeaturesKHR raytracing_feature;
    contextInfo.addDeviceExtension(VK_KHR_RAY_TRACING_EXTENSION_NAME, /* optional = */ false,
                                   &raytracing_feature);
    contextInfo.addDeviceExtension(VK_KHR_PIPELINE_LIBRARY_EXTENSION_NAME);
    contextInfo.addDeviceExtension(VK_KHR_DEFERRED_HOST_OPERATIONS_EXTENSION_NAME);
    contextInfo.addDeviceExtension(VK_KHR_BUFFER_DEVICE_ADDRESS_EXTENSION_NAME);


    // Creating Vulkan base application
    nvvk::Context vkctx{};
    vkctx.initInstance(contextInfo);
    // Find all compatible devices
    auto compatibleDevices = vkctx.getCompatibleDevices(contextInfo);
    assert(!compatibleDevices.empty());
    // Use a compatible device
    vkctx.initDevice(compatibleDevices[0], contextInfo);

    // Create example
    HelloVulkan helloVk;

    // Window need to be opened to get the surface on which to draw
    const vk::SurfaceKHR surface = helloVk.getVkSurface(vkctx.m_instance, window);
    vkctx.setGCTQueueWithPresent(surface);

    helloVk.setup(vkctx.m_instance, vkctx.m_device, vkctx.m_physicalDevice,
                  vkctx.m_queueGCT.familyIndex);
    helloVk.createSurface(surface, SAMPLE_WIDTH, SAMPLE_HEIGHT);
    helloVk.createDepthBuffer();
    helloVk.createRenderPass();
    helloVk.createFrameBuffers();

    // Setup Imgui
    helloVk.initGUI(0);  // Using sub-pass 0

    //// Creation of the example
    //helloVk.loadModel(nvh::findFile("media/scenes/cube_multi.obj", defaultSearchPaths));

    // Creation of the example
    //helloVk.loadModel(nvh::findFile("media/scenes/Medieval_building.obj", defaultSearchPaths));
    helloVk.loadModel(nvh::findFile("media/scenes/plane.obj", defaultSearchPaths));
    helloVk.loadModel(nvh::findFile("media/scenes/cube.obj", defaultSearchPaths));
    helloVk.loadModel(nvh::findFile("media/scenes/cube_multi.obj", defaultSearchPaths));

    std::random_device              rd;
    std::mt19937                    gen(rd());
    std::normal_distribution<float> dis(1.0f, 1.0f);
    std::normal_distribution<float> disn(0.05f, 0.05f);

    for (int n = 0; n < 2000; ++n) {
#ifdef MULTIPLE_INSTANCE

        HelloVulkan::ObjInstance inst;
        inst.objIndex       = n % 2 + 1;
        inst.txtOffset      = 0;
        float         scale = std::fabs(disn(gen));
        nvmath::mat4f mat =
            nvmath::translation_mat4(nvmath::vec3f{dis(gen), 2.0f + dis(gen), dis(gen)});
        mat = mat * nvmath::rotation_mat4_x(dis(gen));
        mat = mat * nvmath::scale_mat4(nvmath::vec3f(scale));

        inst.transform   = mat;
        inst.transformIT = nvmath::transpose(nvmath::invert(inst.transform));
        helloVk.m_objInstance.push_back(inst);
#else
        helloVk.loadModel(nvh::findFile("media/scenes/cube_multi.obj", defaultSearchPaths));
        HelloVulkan::ObjInstance& inst = helloVk.m_objInstance.back();

        float         scale = std::fabs(disn(gen));
        nvmath::mat4f mat =
            nvmath::translation_mat4(nvmath::vec3f{dis(gen), 2.0f + dis(gen), dis(gen)});
        mat              = mat * nvmath::rotation_mat4_x(dis(gen));
        mat              = mat * nvmath::scale_mat4(nvmath::vec3f(scale));
        inst.transform   = mat;
        inst.transformIT = nvmath::transpose(nvmath::invert(inst.transform));
#endif
<<<<<<< HEAD
    }

    helloVk.createOffscreenRender();
    helloVk.createDescriptorSetLayout();
    helloVk.createGraphicsPipeline();
    helloVk.createUniformBuffer();
    helloVk.createSceneDescriptionBuffer();
    helloVk.updateDescriptorSet();

    // VKRay
    helloVk.init_ray_tracing();
    helloVk.create_bottom_level_AS();
    helloVk.create_top_level_AS();
    helloVk.create_rt_descriptor_set();
    helloVk.create_rt_pipeline();
    helloVk.create_rt_shader_binding_table();
    bool use_ray_tracer = false;

    helloVk.createPostDescriptor();
    helloVk.createPostPipeline();
    helloVk.updatePostDescriptorSet();
    nvmath::vec4f clearColor = nvmath::vec4f(1, 1, 1, 1.00f);


    helloVk.setupGlfwCallbacks(window);
    ImGui_ImplGlfw_InitForVulkan(window, true);

    // Main loop
    while (!glfwWindowShouldClose(window)) {
        double frame_start_time_sec = glfwGetTime();
        glfwPollEvents();
        if (helloVk.isMinimized())
            continue;

        // Start the Dear ImGui frame
        ImGui_ImplGlfw_NewFrame();
        ImGui::NewFrame();

        // Updating camera buffer
        helloVk.updateUniformBuffer();

        // Show UI window.
        if (1 == 1) {
            ImGui::ColorEdit3("Clear color", reinterpret_cast<float*>(&clearColor));
            ImGui::Checkbox("Ray Tracer mode", &use_ray_tracer);
            renderUI(helloVk);
            ImGui::Text("Application average %.3f ms/frame (%.1f FPS)",
                        1000.0f / ImGui::GetIO().Framerate, ImGui::GetIO().Framerate);
            ImGui::Render();
        }

        // Start rendering the scene
        helloVk.prepareFrame();

        // Start command buffer of this frame
        auto                     curFrame = helloVk.getCurFrame();
        const vk::CommandBuffer& cmdBuff  = helloVk.getCommandBuffers()[curFrame];

        cmdBuff.begin({vk::CommandBufferUsageFlagBits::eOneTimeSubmit});

        // Clearing screen
        vk::ClearValue clearValues[2];
        clearValues[0].setColor(
            std::array<float, 4>({clearColor[0], clearColor[1], clearColor[2], clearColor[3]}));
        clearValues[1].setDepthStencil({1.0f, 0});

        // Offscreen render pass
        {
            vk::RenderPassBeginInfo offscreenRenderPassBeginInfo;
            offscreenRenderPassBeginInfo.setClearValueCount(2);
            offscreenRenderPassBeginInfo.setPClearValues(clearValues);
            offscreenRenderPassBeginInfo.setRenderPass(helloVk.m_offscreenRenderPass);
            offscreenRenderPassBeginInfo.setFramebuffer(helloVk.m_offscreenFramebuffer);
            offscreenRenderPassBeginInfo.setRenderArea({{}, helloVk.getSize()});

            // Rendering Scene
            if (use_ray_tracer) {
                helloVk.ray_trace(cmdBuff, clearColor);
            } else {
                cmdBuff.beginRenderPass(offscreenRenderPassBeginInfo, vk::SubpassContents::eInline);
                helloVk.rasterize(cmdBuff);
                cmdBuff.endRenderPass();
            }
        }


        // 2nd rendering pass: tone mapper, UI
        {
            vk::RenderPassBeginInfo postRenderPassBeginInfo;
            postRenderPassBeginInfo.setClearValueCount(2);
            postRenderPassBeginInfo.setPClearValues(clearValues);
            postRenderPassBeginInfo.setRenderPass(helloVk.getRenderPass());
            postRenderPassBeginInfo.setFramebuffer(helloVk.getFramebuffers()[curFrame]);
            postRenderPassBeginInfo.setRenderArea({{}, helloVk.getSize()});

            cmdBuff.beginRenderPass(postRenderPassBeginInfo, vk::SubpassContents::eInline);
            // Rendering tonemapper
            helloVk.drawPost(cmdBuff);
            // Rendering UI
            ImGui::RenderDrawDataVK(cmdBuff, ImGui::GetDrawData());
            cmdBuff.endRenderPass();
        }

        // Submit for display
        cmdBuff.end();
        helloVk.submitFrame();

        // Waits until 16ms is over.
        double time_elapsed_sec        = glfwGetTime() - frame_start_time_sec;
        double remaining_time_millisec = 16.6667 - time_elapsed_sec * 1000;
        if (remaining_time_millisec > 0) {
            Sleep(static_cast<DWORD>(remaining_time_millisec));
        }
    }

    // Cleanup
    helloVk.getDevice().waitIdle();
    helloVk.destroyResources();
    helloVk.destroy();
    vkctx.deinit();
=======
  contextInfo.addInstanceExtension(VK_KHR_GET_PHYSICAL_DEVICE_PROPERTIES_2_EXTENSION_NAME);
  contextInfo.addDeviceExtension(VK_KHR_SWAPCHAIN_EXTENSION_NAME);
  contextInfo.addDeviceExtension(VK_KHR_DEDICATED_ALLOCATION_EXTENSION_NAME);
  contextInfo.addDeviceExtension(VK_KHR_GET_MEMORY_REQUIREMENTS_2_EXTENSION_NAME);
  contextInfo.addDeviceExtension(VK_EXT_DESCRIPTOR_INDEXING_EXTENSION_NAME);
  contextInfo.addDeviceExtension(VK_EXT_SCALAR_BLOCK_LAYOUT_EXTENSION_NAME);

  // Creating Vulkan base application
  nvvk::Context vkctx{};
  vkctx.initInstance(contextInfo);
  // Find all compatible devices
  auto compatibleDevices = vkctx.getCompatibleDevices(contextInfo);
  assert(!compatibleDevices.empty());
  // Use a compatible device
  vkctx.initDevice(compatibleDevices[0], contextInfo);

  // Create example
  HelloVulkan helloVk;

  // Window need to be opened to get the surface on which to draw
  const vk::SurfaceKHR surface = helloVk.getVkSurface(vkctx.m_instance, window);
  vkctx.setGCTQueueWithPresent(surface);

  helloVk.setup(vkctx.m_instance, vkctx.m_device, vkctx.m_physicalDevice,
                vkctx.m_queueGCT.familyIndex);
  helloVk.createSwapchain(surface, SAMPLE_WIDTH, SAMPLE_HEIGHT);
  helloVk.createDepthBuffer();
  helloVk.createRenderPass();
  helloVk.createFrameBuffers();

  // Setup Imgui
  helloVk.initGUI(0);  // Using sub-pass 0

  // Creation of the example
  helloVk.loadModel(nvh::findFile("media/scenes/cube_multi.obj", defaultSearchPaths, true));

  helloVk.createOffscreenRender();
  helloVk.createDescriptorSetLayout();
  helloVk.createGraphicsPipeline();
  helloVk.createUniformBuffer();
  helloVk.createSceneDescriptionBuffer();
  helloVk.updateDescriptorSet();

  helloVk.createPostDescriptor();
  helloVk.createPostPipeline();
  helloVk.updatePostDescriptorSet();
  nvmath::vec4f clearColor = nvmath::vec4f(1, 1, 1, 1.00f);


  helloVk.setupGlfwCallbacks(window);
  ImGui_ImplGlfw_InitForVulkan(window, true);

  // Main loop
  while(!glfwWindowShouldClose(window))
  {
    glfwPollEvents();
    if(helloVk.isMinimized())
      continue;

    // Start the Dear ImGui frame
    ImGui_ImplGlfw_NewFrame();
    ImGui::NewFrame();

    // Show UI window.
    if(helloVk.showGui())
    {
      ImGuiH::Panel::Begin();
      ImGui::ColorEdit3("Clear color", reinterpret_cast<float*>(&clearColor));
      renderUI(helloVk);
      ImGui::Text("Application average %.3f ms/frame (%.1f FPS)",
                  1000.0f / ImGui::GetIO().Framerate, ImGui::GetIO().Framerate);
      ImGuiH::Control::Info("", "", "(F10) Toggle Pane", ImGuiH::Control::Flags::Disabled);
      ImGuiH::Panel::End();
    }

    // Start rendering the scene
    helloVk.prepareFrame();

    // Start command buffer of this frame
    auto                     curFrame = helloVk.getCurFrame();
    const vk::CommandBuffer& cmdBuf   = helloVk.getCommandBuffers()[curFrame];

    cmdBuf.begin({vk::CommandBufferUsageFlagBits::eOneTimeSubmit});

    // Updating camera buffer
    helloVk.updateUniformBuffer(cmdBuf);


    // Clearing screen
    vk::ClearValue clearValues[2];
    clearValues[0].setColor(
        std::array<float, 4>({clearColor[0], clearColor[1], clearColor[2], clearColor[3]}));
    clearValues[1].setDepthStencil({1.0f, 0});

    // Offscreen render pass
    {
      vk::RenderPassBeginInfo offscreenRenderPassBeginInfo;
      offscreenRenderPassBeginInfo.setClearValueCount(2);
      offscreenRenderPassBeginInfo.setPClearValues(clearValues);
      offscreenRenderPassBeginInfo.setRenderPass(helloVk.m_offscreenRenderPass);
      offscreenRenderPassBeginInfo.setFramebuffer(helloVk.m_offscreenFramebuffer);
      offscreenRenderPassBeginInfo.setRenderArea({{}, helloVk.getSize()});

      // Rendering Scene
      cmdBuf.beginRenderPass(offscreenRenderPassBeginInfo, vk::SubpassContents::eInline);
      helloVk.rasterize(cmdBuf);
      cmdBuf.endRenderPass();
    }


    // 2nd rendering pass: tone mapper, UI
    {
      vk::RenderPassBeginInfo postRenderPassBeginInfo;
      postRenderPassBeginInfo.setClearValueCount(2);
      postRenderPassBeginInfo.setPClearValues(clearValues);
      postRenderPassBeginInfo.setRenderPass(helloVk.getRenderPass());
      postRenderPassBeginInfo.setFramebuffer(helloVk.getFramebuffers()[curFrame]);
      postRenderPassBeginInfo.setRenderArea({{}, helloVk.getSize()});

      cmdBuf.beginRenderPass(postRenderPassBeginInfo, vk::SubpassContents::eInline);
      // Rendering tonemapper
      helloVk.drawPost(cmdBuf);
      // Rendering UI
      ImGui::Render();
      ImGui::RenderDrawDataVK(cmdBuf, ImGui::GetDrawData());
      cmdBuf.endRenderPass();
    }

    // Submit for display
    cmdBuf.end();
    helloVk.submitFrame();
  }

  // Cleanup
  helloVk.getDevice().waitIdle();
  helloVk.destroyResources();
  helloVk.destroy();
  vkctx.deinit();
>>>>>>> 60b91910

    glfwDestroyWindow(window);
    glfwTerminate();

    return 0;
}<|MERGE_RESOLUTION|>--- conflicted
+++ resolved
@@ -64,30 +64,6 @@
 // Extra UI
 void renderUI(HelloVulkan& helloVk)
 {
-<<<<<<< HEAD
-    static int item          = 1;
-    bool       scene_changed = false;
-    if (ImGui::Combo("Up Vector", &item, "X\0Y\0Z\0\0")) {
-        nvmath::vec3f pos, eye, up;
-        CameraManip.getLookat(pos, eye, up);
-        up = nvmath::vec3f(item == 0, item == 1, item == 2);
-        CameraManip.setLookat(pos, eye, up);
-        scene_changed = true;
-    }
-    scene_changed |=
-        ImGui::SliderFloat3("Light Position", &helloVk.m_pushConstant.lightPosition.x, -20.f, 20.f);
-    scene_changed |=
-        ImGui::SliderFloat("Light Intensity", &helloVk.m_pushConstant.lightIntensity, 0.f, 100.f);
-    scene_changed |= ImGui::RadioButton("Point", &helloVk.m_pushConstant.lightType, 0);
-    ImGui::SameLine();
-    scene_changed |= ImGui::RadioButton("Infinite", &helloVk.m_pushConstant.lightType, 1);
-
-    scene_changed |= ImGui::InputInt("Max Frames", &helloVk.m_max_frames);
-    helloVk.m_max_frames = std::max(helloVk.m_max_frames, 1);
-
-    if (scene_changed)
-        helloVk.reset_frame();
-=======
   ImGuiH::CameraWidget();
   if(ImGui::CollapsingHeader("Light"))
   {
@@ -98,7 +74,6 @@
     ImGui::SliderFloat3("Position", &helloVk.m_pushConstant.lightPosition.x, -20.f, 20.f);
     ImGui::SliderFloat("Intensity", &helloVk.m_pushConstant.lightIntensity, 0.f, 150.f);
   }
->>>>>>> 60b91910
 }
 
 //////////////////////////////////////////////////////////////////////////
@@ -113,53 +88,6 @@
 //
 int main(int argc, char** argv)
 {
-<<<<<<< HEAD
-    UNUSED(argc);
-
-    // Setup GLFW window
-    glfwSetErrorCallback(onErrorCallback);
-    if (!glfwInit()) {
-        return 1;
-    }
-    glfwWindowHint(GLFW_CLIENT_API, GLFW_NO_API);
-    GLFWwindow* window = glfwCreateWindow(SAMPLE_WIDTH, SAMPLE_HEIGHT,
-                                          "NVIDIA Vulkan Raytracing Tutorial", nullptr, nullptr);
-    glfwSwapInterval(1);
-
-
-    // Setup camera
-    CameraManip.setWindowSize(SAMPLE_WIDTH, SAMPLE_HEIGHT);
-    //CameraManip.setLookat(nvmath::vec3f(2.0f, 2.0f, 2.0f), nvmath::vec3f(0, 0, 0),
-    //                      nvmath::vec3f(0, 1, 0));
-    CameraManip.setLookat(nvmath::vec3f(4, 4, 4), nvmath::vec3f(0, 1, 0), nvmath::vec3f(0, 1, 0));
-
-    // Setup Vulkan
-    if (!glfwVulkanSupported()) {
-        printf("GLFW: Vulkan Not Supported\n");
-        return 1;
-    }
-
-    // setup some basic things for the sample, logging file for example
-    NVPSystem system(argv[0], PROJECT_NAME);
-
-    // Search path for shaders and other media
-    defaultSearchPaths = {
-        PROJECT_ABSDIRECTORY,
-        PROJECT_ABSDIRECTORY "../",
-        NVPSystem::exePath() + std::string(PROJECT_RELDIRECTORY),
-        NVPSystem::exePath() + std::string(PROJECT_RELDIRECTORY) + std::string("../"),
-    };
-
-    // Enabling the extension feature
-    vk::PhysicalDeviceDescriptorIndexingFeaturesEXT indexFeature;
-    vk::PhysicalDeviceScalarBlockLayoutFeaturesEXT  scalarFeature;
-
-    // Requesting Vulkan extensions and layers
-    nvvk::ContextCreateInfo contextInfo;
-    contextInfo.setVersion(1, 2);
-    contextInfo.addInstanceLayer("VK_LAYER_LUNARG_monitor", true);
-    contextInfo.addInstanceExtension(VK_KHR_SURFACE_EXTENSION_NAME);
-=======
   UNUSED(argc);
 
   // Setup GLFW window
@@ -203,7 +131,6 @@
   contextInfo.addInstanceLayer("VK_LAYER_LUNARG_monitor", true);
   contextInfo.addInstanceExtension(VK_EXT_DEBUG_UTILS_EXTENSION_NAME, true);
   contextInfo.addInstanceExtension(VK_KHR_SURFACE_EXTENSION_NAME);
->>>>>>> 60b91910
 #ifdef _WIN32
     contextInfo.addInstanceExtension(VK_KHR_WIN32_SURFACE_EXTENSION_NAME);
 #else
@@ -294,128 +221,6 @@
         inst.transform   = mat;
         inst.transformIT = nvmath::transpose(nvmath::invert(inst.transform));
 #endif
-<<<<<<< HEAD
-    }
-
-    helloVk.createOffscreenRender();
-    helloVk.createDescriptorSetLayout();
-    helloVk.createGraphicsPipeline();
-    helloVk.createUniformBuffer();
-    helloVk.createSceneDescriptionBuffer();
-    helloVk.updateDescriptorSet();
-
-    // VKRay
-    helloVk.init_ray_tracing();
-    helloVk.create_bottom_level_AS();
-    helloVk.create_top_level_AS();
-    helloVk.create_rt_descriptor_set();
-    helloVk.create_rt_pipeline();
-    helloVk.create_rt_shader_binding_table();
-    bool use_ray_tracer = false;
-
-    helloVk.createPostDescriptor();
-    helloVk.createPostPipeline();
-    helloVk.updatePostDescriptorSet();
-    nvmath::vec4f clearColor = nvmath::vec4f(1, 1, 1, 1.00f);
-
-
-    helloVk.setupGlfwCallbacks(window);
-    ImGui_ImplGlfw_InitForVulkan(window, true);
-
-    // Main loop
-    while (!glfwWindowShouldClose(window)) {
-        double frame_start_time_sec = glfwGetTime();
-        glfwPollEvents();
-        if (helloVk.isMinimized())
-            continue;
-
-        // Start the Dear ImGui frame
-        ImGui_ImplGlfw_NewFrame();
-        ImGui::NewFrame();
-
-        // Updating camera buffer
-        helloVk.updateUniformBuffer();
-
-        // Show UI window.
-        if (1 == 1) {
-            ImGui::ColorEdit3("Clear color", reinterpret_cast<float*>(&clearColor));
-            ImGui::Checkbox("Ray Tracer mode", &use_ray_tracer);
-            renderUI(helloVk);
-            ImGui::Text("Application average %.3f ms/frame (%.1f FPS)",
-                        1000.0f / ImGui::GetIO().Framerate, ImGui::GetIO().Framerate);
-            ImGui::Render();
-        }
-
-        // Start rendering the scene
-        helloVk.prepareFrame();
-
-        // Start command buffer of this frame
-        auto                     curFrame = helloVk.getCurFrame();
-        const vk::CommandBuffer& cmdBuff  = helloVk.getCommandBuffers()[curFrame];
-
-        cmdBuff.begin({vk::CommandBufferUsageFlagBits::eOneTimeSubmit});
-
-        // Clearing screen
-        vk::ClearValue clearValues[2];
-        clearValues[0].setColor(
-            std::array<float, 4>({clearColor[0], clearColor[1], clearColor[2], clearColor[3]}));
-        clearValues[1].setDepthStencil({1.0f, 0});
-
-        // Offscreen render pass
-        {
-            vk::RenderPassBeginInfo offscreenRenderPassBeginInfo;
-            offscreenRenderPassBeginInfo.setClearValueCount(2);
-            offscreenRenderPassBeginInfo.setPClearValues(clearValues);
-            offscreenRenderPassBeginInfo.setRenderPass(helloVk.m_offscreenRenderPass);
-            offscreenRenderPassBeginInfo.setFramebuffer(helloVk.m_offscreenFramebuffer);
-            offscreenRenderPassBeginInfo.setRenderArea({{}, helloVk.getSize()});
-
-            // Rendering Scene
-            if (use_ray_tracer) {
-                helloVk.ray_trace(cmdBuff, clearColor);
-            } else {
-                cmdBuff.beginRenderPass(offscreenRenderPassBeginInfo, vk::SubpassContents::eInline);
-                helloVk.rasterize(cmdBuff);
-                cmdBuff.endRenderPass();
-            }
-        }
-
-
-        // 2nd rendering pass: tone mapper, UI
-        {
-            vk::RenderPassBeginInfo postRenderPassBeginInfo;
-            postRenderPassBeginInfo.setClearValueCount(2);
-            postRenderPassBeginInfo.setPClearValues(clearValues);
-            postRenderPassBeginInfo.setRenderPass(helloVk.getRenderPass());
-            postRenderPassBeginInfo.setFramebuffer(helloVk.getFramebuffers()[curFrame]);
-            postRenderPassBeginInfo.setRenderArea({{}, helloVk.getSize()});
-
-            cmdBuff.beginRenderPass(postRenderPassBeginInfo, vk::SubpassContents::eInline);
-            // Rendering tonemapper
-            helloVk.drawPost(cmdBuff);
-            // Rendering UI
-            ImGui::RenderDrawDataVK(cmdBuff, ImGui::GetDrawData());
-            cmdBuff.endRenderPass();
-        }
-
-        // Submit for display
-        cmdBuff.end();
-        helloVk.submitFrame();
-
-        // Waits until 16ms is over.
-        double time_elapsed_sec        = glfwGetTime() - frame_start_time_sec;
-        double remaining_time_millisec = 16.6667 - time_elapsed_sec * 1000;
-        if (remaining_time_millisec > 0) {
-            Sleep(static_cast<DWORD>(remaining_time_millisec));
-        }
-    }
-
-    // Cleanup
-    helloVk.getDevice().waitIdle();
-    helloVk.destroyResources();
-    helloVk.destroy();
-    vkctx.deinit();
-=======
   contextInfo.addInstanceExtension(VK_KHR_GET_PHYSICAL_DEVICE_PROPERTIES_2_EXTENSION_NAME);
   contextInfo.addDeviceExtension(VK_KHR_SWAPCHAIN_EXTENSION_NAME);
   contextInfo.addDeviceExtension(VK_KHR_DEDICATED_ALLOCATION_EXTENSION_NAME);
@@ -554,7 +359,6 @@
   helloVk.destroyResources();
   helloVk.destroy();
   vkctx.deinit();
->>>>>>> 60b91910
 
     glfwDestroyWindow(window);
     glfwTerminate();
