/* Copyright (c) 2014-2018, NVIDIA CORPORATION. All rights reserved.
 *
 * Redistribution and use in source and binary forms, with or without
 * modification, are permitted provided that the following conditions
 * are met:
 *  * Redistributions of source code must retain the above copyright
 *    notice, this list of conditions and the following disclaimer.
 *  * Redistributions in binary form must reproduce the above copyright
 *    notice, this list of conditions and the following disclaimer in the
 *    documentation and/or other materials provided with the distribution.
 *  * Neither the name of NVIDIA CORPORATION nor the names of its
 *    contributors may be used to endorse or promote products derived
 *    from this software without specific prior written permission.
 *
 * THIS SOFTWARE IS PROVIDED BY THE COPYRIGHT HOLDERS ``AS IS'' AND ANY
 * EXPRESS OR IMPLIED WARRANTIES, INCLUDING, BUT NOT LIMITED TO, THE
 * IMPLIED WARRANTIES OF MERCHANTABILITY AND FITNESS FOR A PARTICULAR
 * PURPOSE ARE DISCLAIMED.  IN NO EVENT SHALL THE COPYRIGHT OWNER OR
 * CONTRIBUTORS BE LIABLE FOR ANY DIRECT, INDIRECT, INCIDENTAL, SPECIAL,
 * EXEMPLARY, OR CONSEQUENTIAL DAMAGES (INCLUDING, BUT NOT LIMITED TO,
 * PROCUREMENT OF SUBSTITUTE GOODS OR SERVICES; LOSS OF USE, DATA, OR
 * PROFITS; OR BUSINESS INTERRUPTION) HOWEVER CAUSED AND ON ANY THEORY
 * OF LIABILITY, WHETHER IN CONTRACT, STRICT LIABILITY, OR TORT
 * (INCLUDING NEGLIGENCE OR OTHERWISE) ARISING IN ANY WAY OUT OF THE USE
 * OF THIS SOFTWARE, EVEN IF ADVISED OF THE POSSIBILITY OF SUCH DAMAGE.
 */

#include <sstream>
#include <vulkan/vulkan.hpp>

extern std::vector<std::string> defaultSearchPaths;

#define STB_IMAGE_IMPLEMENTATION
#include "fileformats/stb_image.h"
#include "obj_loader.h"

#include "hello_vulkan.h"
#include "nvh//cameramanipulator.hpp"
#include "nvvk/descriptorsets_vk.hpp"
#include "nvvk/pipeline_vk.hpp"

#include "nvh/fileoperations.hpp"
#include "nvvk/commands_vk.hpp"
#include "nvvk/renderpasses_vk.hpp"
#include "nvvk/shaders_vk.hpp"

namespace {
// Shorthand for `static_cast<uint32_t>`.
template <typename T>
uint32_t cast_u32(T v)
{
    static_assert(std::is_arithmetic_v<T>, "Can't cast a non-arithmetic to u32");
    return static_cast<uint32_t>(v);
}
}  // namespace


// Holding the camera matrices
struct CameraMatrices
{
    nvmath::mat4f view;
    nvmath::mat4f proj;
    nvmath::mat4f viewInverse;
    // VkRay
    nvmath::mat4f proj_inverse;
};

//--------------------------------------------------------------------------------------------------
// Keep the handle on the device
// Initialize the tool to do all our allocations: buffers, images
//
void HelloVulkan::setup(const vk::Instance&       instance,
                        const vk::Device&         device,
                        const vk::PhysicalDevice& physicalDevice,
                        uint32_t                  queueFamily)
{
    AppBase::setup(instance, device, physicalDevice, queueFamily);

#if defined(NVVK_ALLOC_DEDICATED)
    m_alloc.init(device, physicalDevice);
#elif defined(NVVK_ALLOC_DMA)
    // When using DMA, memory buffer mapping is done through the DMA interface, instead of VkDevice.
    m_mem_allocator.init(device, physicalDevice);
    m_mem_allocator.setAllocateFlags(VK_MEMORY_ALLOCATE_DEVICE_ADDRESS_BIT_KHR, true);
    m_staging.init(&m_mem_allocator);
    m_alloc.init(device, physicalDevice, &m_mem_allocator);
#endif
    m_debug.setup(m_device);
}

//--------------------------------------------------------------------------------------------------
// Called at each frame to update the camera matrix
//
void HelloVulkan::updateUniformBuffer(const vk::CommandBuffer& cmdBuf)
{
<<<<<<< HEAD
    const float aspectRatio = m_size.width / static_cast<float>(m_size.height);

    CameraMatrices ubo = {};
    ubo.view           = CameraManip.getMatrix();
    ubo.proj           = nvmath::perspectiveVK(CameraManip.getFov(), aspectRatio, 0.1f, 1000.0f);
    //ubo.proj[1][1] *= -1;  // Inverting Y for Vulkan
    ubo.viewInverse  = nvmath::invert(ubo.view);
    ubo.proj_inverse = nvmath::invert(ubo.proj);
#if defined(NVVK_ALLOC_DEDICATED)
    void* data = m_device.mapMemory(m_cameraMat.allocation, 0, sizeof(ubo));
    memcpy(data, &ubo, sizeof(ubo));
    m_device.unmapMemory(m_cameraMat.allocation);
#elif defined(NVVK_ALLOC_DMA)
    void* data = m_alloc.map(m_cameraMat);
    memcpy(data, &ubo, sizeof(ubo));
    m_alloc.unmap(m_cameraMat);
#else
    static_assert(false, "no NVVK_ALLOCATOR defined");
#endif
=======
  const float aspectRatio = m_size.width / static_cast<float>(m_size.height);

  CameraMatrices ubo = {};
  ubo.view           = CameraManip.getMatrix();
  ubo.proj           = nvmath::perspectiveVK(CameraManip.getFov(), aspectRatio, 0.1f, 1000.0f);
  //ubo.proj[1][1] *= -1;  // Inverting Y for Vulkan
  ubo.viewInverse = nvmath::invert(ubo.view);

  cmdBuf.updateBuffer<CameraMatrices>(m_cameraMat.buffer, 0, ubo);

  // Making sure the matrix buffer will be available
  vk::MemoryBarrier mb{vk::AccessFlagBits::eTransferWrite, vk::AccessFlagBits::eShaderRead};
  cmdBuf.pipelineBarrier(vk::PipelineStageFlagBits::eTransfer,
                         vk::PipelineStageFlagBits::eVertexShader,
                         vk::DependencyFlagBits::eDeviceGroup, {mb}, {}, {});
>>>>>>> 60b91910
}

//--------------------------------------------------------------------------------------------------
// Describing the layout pushed when rendering
//
void HelloVulkan::createDescriptorSetLayout()
{
    using vkDS     = vk::DescriptorSetLayoutBinding;
    using vkDT     = vk::DescriptorType;
    using vkSS     = vk::ShaderStageFlagBits;
    uint32_t nbTxt = static_cast<uint32_t>(m_textures.size());
    uint32_t nbObj = static_cast<uint32_t>(m_objModel.size());

    // Camera matrices (binding = 0)
    m_descSetLayoutBind.addBinding(
        vkDS(0, vkDT::eUniformBuffer, 1, vkSS::eVertex | vkSS::eRaygenKHR));
    // Materials (binding = 1),           array size = #Objects
    m_descSetLayoutBind.addBinding(vkDS(1, vkDT::eStorageBuffer, nbObj,
                                        vkSS::eVertex | vkSS::eFragment | vkSS::eClosestHitKHR));
    // Scene description (binding = 2)
    m_descSetLayoutBind.addBinding(  //
        vkDS(2, vkDT::eStorageBuffer, 1, vkSS::eVertex | vkSS::eFragment | vkSS::eClosestHitKHR));
    // Textures (binding = 3),            array size = #Textures
    m_descSetLayoutBind.addBinding(
        vkDS(3, vkDT::eCombinedImageSampler, nbTxt, vkSS::eFragment | vkSS::eClosestHitKHR));

    // Materials (binding = 4),           array size = #Objects
    m_descSetLayoutBind.addBinding(
        vkDS(4, vkDT::eStorageBuffer, nbObj, vkSS::eFragment | vkSS::eClosestHitKHR));

    // Storing vertices (binding = 5),    array size = #Objects
    m_descSetLayoutBind.addBinding(vkDS(5, vkDT::eStorageBuffer, nbObj, vkSS::eClosestHitKHR));

    // Storing indices (binding = 6),     array size = #Objects
    m_descSetLayoutBind.addBinding(vkDS(6, vkDT::eStorageBuffer, nbObj, vkSS::eClosestHitKHR));


    m_descSetLayout = m_descSetLayoutBind.createLayout(m_device);
    m_descPool      = m_descSetLayoutBind.createPool(m_device, 1);
    m_descSet       = nvvk::allocateDescriptorSet(m_device, m_descPool, m_descSetLayout);
}

//--------------------------------------------------------------------------------------------------
// Setting up the buffers in the descriptor set
//
void HelloVulkan::updateDescriptorSet()
{
    std::vector<vk::WriteDescriptorSet> writes;

    // Camera matrices and scene description
    vk::DescriptorBufferInfo dbiUnif{m_cameraMat.buffer, 0, VK_WHOLE_SIZE};
    writes.emplace_back(m_descSetLayoutBind.makeWrite(m_descSet, 0, &dbiUnif));
    vk::DescriptorBufferInfo dbiSceneDesc{m_sceneDesc.buffer, 0, VK_WHOLE_SIZE};
    writes.emplace_back(m_descSetLayoutBind.makeWrite(m_descSet, 2, &dbiSceneDesc));

    // All material buffers, 1 buffer per OBJ
    std::vector<vk::DescriptorBufferInfo> dbiMat;
    std::vector<vk::DescriptorBufferInfo> dbiMatIdx;
    std::vector<vk::DescriptorBufferInfo> dbi_vertices, dbi_indices;
    for (size_t i = 0; i < m_objModel.size(); ++i) {
        dbiMat.push_back({m_objModel[i].matColorBuffer.buffer, 0, VK_WHOLE_SIZE});
        dbiMatIdx.push_back({m_objModel[i].matIndexBuffer.buffer, 0, VK_WHOLE_SIZE});
        dbi_vertices.push_back({m_objModel[i].vertexBuffer.buffer, 0, VK_WHOLE_SIZE});
        dbi_indices.push_back({m_objModel[i].indexBuffer.buffer, 0, VK_WHOLE_SIZE});
    }
    writes.emplace_back(m_descSetLayoutBind.makeWriteArray(m_descSet, 1, dbiMat.data()));
    writes.emplace_back(m_descSetLayoutBind.makeWriteArray(m_descSet, 4, dbiMatIdx.data()));
    writes.emplace_back(m_descSetLayoutBind.makeWriteArray(m_descSet, 5, dbi_vertices.data()));
    writes.emplace_back(m_descSetLayoutBind.makeWriteArray(m_descSet, 6, dbi_indices.data()));

    // All texture samplers
    std::vector<vk::DescriptorImageInfo> diit;
    for (size_t i = 0; i < m_textures.size(); ++i) {
        diit.push_back(m_textures[i].descriptor);
    }
    writes.emplace_back(m_descSetLayoutBind.makeWriteArray(m_descSet, 3, diit.data()));

    // Writing the information
    m_device.updateDescriptorSets(static_cast<uint32_t>(writes.size()), writes.data(), 0, nullptr);
}


//--------------------------------------------------------------------------------------------------
// Creating the pipeline layout
//
void HelloVulkan::createGraphicsPipeline()
{
<<<<<<< HEAD
    using vkSS = vk::ShaderStageFlagBits;

    vk::PushConstantRange pushConstantRanges = {vkSS::eVertex | vkSS::eFragment, 0,
                                                sizeof(ObjPushConstant)};

    // Creating the Pipeline Layout
    vk::PipelineLayoutCreateInfo pipelineLayoutCreateInfo;
    vk::DescriptorSetLayout      descSetLayout(m_descSetLayout);
    pipelineLayoutCreateInfo.setSetLayoutCount(1);
    pipelineLayoutCreateInfo.setPSetLayouts(&descSetLayout);
    pipelineLayoutCreateInfo.setPushConstantRangeCount(1);
    pipelineLayoutCreateInfo.setPPushConstantRanges(&pushConstantRanges);
    m_pipelineLayout = m_device.createPipelineLayout(pipelineLayoutCreateInfo);

    // Creating the Pipeline
    std::vector<std::string>                paths = defaultSearchPaths;
    nvvk::GraphicsPipelineGeneratorCombined gpb(m_device, m_pipelineLayout, m_offscreenRenderPass);
    gpb.depthStencilState.depthTestEnable = true;
    gpb.addShader(nvh::loadFile("shaders/vert_shader.vert.spv", true, paths), vkSS::eVertex);
    gpb.addShader(nvh::loadFile("shaders/frag_shader.frag.spv", true, paths), vkSS::eFragment);
    gpb.addBindingDescription({0, sizeof(VertexObj)});
    gpb.addAttributeDescriptions(std::vector<vk::VertexInputAttributeDescription>{
        {0, 0, vk::Format::eR32G32B32Sfloat, offsetof(VertexObj, pos)},
        {1, 0, vk::Format::eR32G32B32Sfloat, offsetof(VertexObj, nrm)},
        {2, 0, vk::Format::eR32G32B32Sfloat, offsetof(VertexObj, color)},
        {3, 0, vk::Format::eR32G32Sfloat, offsetof(VertexObj, texCoord)}});

    m_graphicsPipeline = gpb.createPipeline();
    m_debug.setObjectName(m_graphicsPipeline, "Graphics");
=======
  using vkSS = vk::ShaderStageFlagBits;

  vk::PushConstantRange pushConstantRanges = {vkSS::eVertex | vkSS::eFragment, 0,
                                              sizeof(ObjPushConstant)};

  // Creating the Pipeline Layout
  vk::PipelineLayoutCreateInfo pipelineLayoutCreateInfo;
  vk::DescriptorSetLayout      descSetLayout(m_descSetLayout);
  pipelineLayoutCreateInfo.setSetLayoutCount(1);
  pipelineLayoutCreateInfo.setPSetLayouts(&descSetLayout);
  pipelineLayoutCreateInfo.setPushConstantRangeCount(1);
  pipelineLayoutCreateInfo.setPPushConstantRanges(&pushConstantRanges);
  m_pipelineLayout = m_device.createPipelineLayout(pipelineLayoutCreateInfo);

  // Creating the Pipeline
  std::vector<std::string>                paths = defaultSearchPaths;
  nvvk::GraphicsPipelineGeneratorCombined gpb(m_device, m_pipelineLayout, m_offscreenRenderPass);
  gpb.depthStencilState.depthTestEnable = true;
  gpb.addShader(nvh::loadFile("shaders/vert_shader.vert.spv", true, paths, true), vkSS::eVertex);
  gpb.addShader(nvh::loadFile("shaders/frag_shader.frag.spv", true, paths, true), vkSS::eFragment);
  gpb.addBindingDescription({0, sizeof(VertexObj)});
  gpb.addAttributeDescriptions(std::vector<vk::VertexInputAttributeDescription>{
      {0, 0, vk::Format::eR32G32B32Sfloat, offsetof(VertexObj, pos)},
      {1, 0, vk::Format::eR32G32B32Sfloat, offsetof(VertexObj, nrm)},
      {2, 0, vk::Format::eR32G32B32Sfloat, offsetof(VertexObj, color)},
      {3, 0, vk::Format::eR32G32Sfloat, offsetof(VertexObj, texCoord)}});

  m_graphicsPipeline = gpb.createPipeline();
  m_debug.setObjectName(m_graphicsPipeline, "Graphics");
>>>>>>> 60b91910
}

//--------------------------------------------------------------------------------------------------
// Loading the OBJ file and setting up all buffers
//
void HelloVulkan::loadModel(const std::string& filename, nvmath::mat4f transform)
{
<<<<<<< HEAD
    using vkBU = vk::BufferUsageFlagBits;

    ObjLoader loader;
    loader.loadModel(filename);

    // Converting from Srgb to linear
    for (auto& m : loader.m_materials) {
        m.ambient  = nvmath::pow(m.ambient, 2.2f);
        m.diffuse  = nvmath::pow(m.diffuse, 2.2f);
        m.specular = nvmath::pow(m.specular, 2.2f);
    }

    ObjInstance instance;
    instance.objIndex    = static_cast<uint32_t>(m_objModel.size());
    instance.transform   = transform;
    instance.transformIT = nvmath::transpose(nvmath::invert(transform));
    instance.txtOffset   = static_cast<uint32_t>(m_textures.size());

    ObjModel model;
    model.nbIndices  = static_cast<uint32_t>(loader.m_indices.size());
    model.nbVertices = static_cast<uint32_t>(loader.m_vertices.size());

    // Create the buffers on Device and copy vertices, indices and materials
    nvvk::CommandPool cmdBufGet(m_device, m_graphicsQueueIndex);
    vk::CommandBuffer cmdBuf = cmdBufGet.createCommandBuffer();
    // VKRay: adds buffer usages as storage buffers.
    model.vertexBuffer   = m_alloc.createBuffer(cmdBuf, loader.m_vertices,
                                              vkBU::eVertexBuffer | vkBU::eStorageBuffer
                                                  | vkBU::eShaderDeviceAddressKHR);
    model.indexBuffer    = m_alloc.createBuffer(cmdBuf, loader.m_indices,
                                             vkBU::eIndexBuffer | vkBU::eStorageBuffer
                                                 | vkBU::eShaderDeviceAddressKHR);
    model.matColorBuffer = m_alloc.createBuffer(cmdBuf, loader.m_materials, vkBU::eStorageBuffer);
    model.matIndexBuffer = m_alloc.createBuffer(cmdBuf, loader.m_matIndx, vkBU::eStorageBuffer);
    // Creates all textures found
    createTextureImages(cmdBuf, loader.m_textures);
    cmdBufGet.submitAndWait(cmdBuf);
    m_alloc.finalizeAndReleaseStaging();

    std::string objNb = std::to_string(instance.objIndex);
    m_debug.setObjectName(model.vertexBuffer.buffer, (std::string("vertex_" + objNb).c_str()));
    m_debug.setObjectName(model.indexBuffer.buffer, (std::string("index_" + objNb).c_str()));
    m_debug.setObjectName(model.matColorBuffer.buffer, (std::string("mat_" + objNb).c_str()));
    m_debug.setObjectName(model.matIndexBuffer.buffer, (std::string("matIdx_" + objNb).c_str()));

    m_objModel.emplace_back(model);
    m_objInstance.emplace_back(instance);
=======
  using vkBU = vk::BufferUsageFlagBits;

  LOGI("Loading File:  %s \n", filename.c_str());
  ObjLoader loader;
  loader.loadModel(filename);

  // Converting from Srgb to linear
  for(auto& m : loader.m_materials)
  {
    m.ambient  = nvmath::pow(m.ambient, 2.2f);
    m.diffuse  = nvmath::pow(m.diffuse, 2.2f);
    m.specular = nvmath::pow(m.specular, 2.2f);
  }

  ObjInstance instance;
  instance.objIndex    = static_cast<uint32_t>(m_objModel.size());
  instance.transform   = transform;
  instance.transformIT = nvmath::transpose(nvmath::invert(transform));
  instance.txtOffset   = static_cast<uint32_t>(m_textures.size());

  ObjModel model;
  model.nbIndices  = static_cast<uint32_t>(loader.m_indices.size());
  model.nbVertices = static_cast<uint32_t>(loader.m_vertices.size());

  // Create the buffers on Device and copy vertices, indices and materials
  nvvk::CommandPool cmdBufGet(m_device, m_graphicsQueueIndex);
  vk::CommandBuffer cmdBuf = cmdBufGet.createCommandBuffer();
  model.vertexBuffer       = m_alloc.createBuffer(cmdBuf, loader.m_vertices, vkBU::eVertexBuffer);
  model.indexBuffer        = m_alloc.createBuffer(cmdBuf, loader.m_indices, vkBU::eIndexBuffer);
  model.matColorBuffer     = m_alloc.createBuffer(cmdBuf, loader.m_materials, vkBU::eStorageBuffer);
  model.matIndexBuffer     = m_alloc.createBuffer(cmdBuf, loader.m_matIndx, vkBU::eStorageBuffer);
  // Creates all textures found
  createTextureImages(cmdBuf, loader.m_textures);
  cmdBufGet.submitAndWait(cmdBuf);
  m_alloc.finalizeAndReleaseStaging();

  std::string objNb = std::to_string(instance.objIndex);
  m_debug.setObjectName(model.vertexBuffer.buffer, (std::string("vertex_" + objNb).c_str()));
  m_debug.setObjectName(model.indexBuffer.buffer, (std::string("index_" + objNb).c_str()));
  m_debug.setObjectName(model.matColorBuffer.buffer, (std::string("mat_" + objNb).c_str()));
  m_debug.setObjectName(model.matIndexBuffer.buffer, (std::string("matIdx_" + objNb).c_str()));

  m_objModel.emplace_back(model);
  m_objInstance.emplace_back(instance);
>>>>>>> 60b91910
}


//--------------------------------------------------------------------------------------------------
// Creating the uniform buffer holding the camera matrices
// - Buffer is host visible
//
void HelloVulkan::createUniformBuffer()
{
    using vkBU = vk::BufferUsageFlagBits;
    using vkMP = vk::MemoryPropertyFlagBits;

<<<<<<< HEAD
    m_cameraMat = m_alloc.createBuffer(sizeof(CameraMatrices), vkBU::eUniformBuffer,
                                       vkMP::eHostVisible | vkMP::eHostCoherent);
    m_debug.setObjectName(m_cameraMat.buffer, "cameraMat");
=======
  m_cameraMat = m_alloc.createBuffer(sizeof(CameraMatrices),
                                     vkBU::eUniformBuffer | vkBU::eTransferDst, vkMP::eDeviceLocal);
  m_debug.setObjectName(m_cameraMat.buffer, "cameraMat");
>>>>>>> 60b91910
}

//--------------------------------------------------------------------------------------------------
// Create a storage buffer containing the description of the scene elements
// - Which geometry is used by which instance
// - Transformation
// - Offset for texture
//
void HelloVulkan::createSceneDescriptionBuffer()
{
    using vkBU = vk::BufferUsageFlagBits;
    nvvk::CommandPool cmdGen(m_device, m_graphicsQueueIndex);

    auto cmdBuf = cmdGen.createCommandBuffer();
    m_sceneDesc = m_alloc.createBuffer(cmdBuf, m_objInstance, vkBU::eStorageBuffer);
    cmdGen.submitAndWait(cmdBuf);
    m_alloc.finalizeAndReleaseStaging();
    m_debug.setObjectName(m_sceneDesc.buffer, "sceneDesc");
}

//--------------------------------------------------------------------------------------------------
// Creating all textures and samplers
//
void HelloVulkan::createTextureImages(const vk::CommandBuffer&        cmdBuf,
                                      const std::vector<std::string>& textures)
{
<<<<<<< HEAD
    using vkIU = vk::ImageUsageFlagBits;

    vk::SamplerCreateInfo samplerCreateInfo{
        {}, vk::Filter::eLinear, vk::Filter::eLinear, vk::SamplerMipmapMode::eLinear};
    samplerCreateInfo.setMaxLod(FLT_MAX);
    vk::Format format = vk::Format::eR8G8B8A8Srgb;

    // If no textures are present, create a dummy one to accommodate the pipeline layout
    if (textures.empty() && m_textures.empty()) {
        nvvk::Texture texture;

        std::array<uint8_t, 4> color{255u, 255u, 255u, 255u};
        vk::DeviceSize         bufferSize      = sizeof(color);
        auto                   imgSize         = vk::Extent2D(1, 1);
        auto                   imageCreateInfo = nvvk::makeImage2DCreateInfo(imgSize, format);

        // Creating the dummy texure
        nvvk::Image image = m_alloc.createImage(cmdBuf, bufferSize, color.data(), imageCreateInfo);
=======
  using vkIU = vk::ImageUsageFlagBits;

  vk::SamplerCreateInfo samplerCreateInfo{
      {}, vk::Filter::eLinear, vk::Filter::eLinear, vk::SamplerMipmapMode::eLinear};
  samplerCreateInfo.setMaxLod(FLT_MAX);
  vk::Format format = vk::Format::eR8G8B8A8Srgb;

  // If no textures are present, create a dummy one to accommodate the pipeline layout
  if(textures.empty() && m_textures.empty())
  {
    nvvk::Texture texture;

    std::array<uint8_t, 4> color{255u, 255u, 255u, 255u};
    vk::DeviceSize         bufferSize      = sizeof(color);
    auto                   imgSize         = vk::Extent2D(1, 1);
    auto                   imageCreateInfo = nvvk::makeImage2DCreateInfo(imgSize, format);

    // Creating the dummy texture
    nvvk::Image image = m_alloc.createImage(cmdBuf, bufferSize, color.data(), imageCreateInfo);
    vk::ImageViewCreateInfo ivInfo = nvvk::makeImageViewCreateInfo(image.image, imageCreateInfo);
    texture                        = m_alloc.createTexture(image, ivInfo, samplerCreateInfo);

    // The image format must be in VK_IMAGE_LAYOUT_SHADER_READ_ONLY_OPTIMAL
    nvvk::cmdBarrierImageLayout(cmdBuf, texture.image, vk::ImageLayout::eUndefined,
                                vk::ImageLayout::eShaderReadOnlyOptimal);
    m_textures.push_back(texture);
  }
  else
  {
    // Uploading all images
    for(const auto& texture : textures)
    {
      std::stringstream o;
      int               texWidth, texHeight, texChannels;
      o << "media/textures/" << texture;
      std::string txtFile = nvh::findFile(o.str(), defaultSearchPaths, true);

      stbi_uc* stbi_pixels =
          stbi_load(txtFile.c_str(), &texWidth, &texHeight, &texChannels, STBI_rgb_alpha);

      std::array<stbi_uc, 4> color{255u, 0u, 255u, 255u};

      stbi_uc* pixels = stbi_pixels;
      // Handle failure
      if(!stbi_pixels)
      {
        texWidth = texHeight = 1;
        texChannels          = 4;
        pixels               = reinterpret_cast<stbi_uc*>(color.data());
      }

      vk::DeviceSize bufferSize = static_cast<uint64_t>(texWidth) * texHeight * sizeof(uint8_t) * 4;
      auto           imgSize    = vk::Extent2D(texWidth, texHeight);
      auto imageCreateInfo = nvvk::makeImage2DCreateInfo(imgSize, format, vkIU::eSampled, true);

      {
        nvvk::ImageDedicated image =
            m_alloc.createImage(cmdBuf, bufferSize, pixels, imageCreateInfo);
        nvvk::cmdGenerateMipmaps(cmdBuf, image.image, format, imgSize, imageCreateInfo.mipLevels);
>>>>>>> 60b91910
        vk::ImageViewCreateInfo ivInfo =
            nvvk::makeImageViewCreateInfo(image.image, imageCreateInfo);
        texture = m_alloc.createTexture(image, ivInfo, samplerCreateInfo);

        // The image format must be in VK_IMAGE_LAYOUT_SHADER_READ_ONLY_OPTIMAL
        nvvk::cmdBarrierImageLayout(cmdBuf, texture.image, vk::ImageLayout::eUndefined,
                                    vk::ImageLayout::eShaderReadOnlyOptimal);
        m_textures.push_back(texture);
<<<<<<< HEAD
    } else {
        // Uploading all images
        for (const auto& texture : textures) {
            std::stringstream o;
            int               texWidth, texHeight, texChannels;
            o << "media/textures/" << texture;
            std::string txtFile = nvh::findFile(o.str(), defaultSearchPaths);

            stbi_uc* pixels =
                stbi_load(txtFile.c_str(), &texWidth, &texHeight, &texChannels, STBI_rgb_alpha);

            // Handle failure
            if (!pixels) {
                texWidth = texHeight = 1;
                texChannels          = 4;
                std::array<uint8_t, 4> color{255u, 0u, 255u, 255u};
                pixels = reinterpret_cast<stbi_uc*>(color.data());
            }

            vk::DeviceSize bufferSize =
                static_cast<uint64_t>(texWidth) * texHeight * sizeof(uint8_t) * 4;
            auto imgSize = vk::Extent2D(texWidth, texHeight);
            auto imageCreateInfo =
                nvvk::makeImage2DCreateInfo(imgSize, format, vkIU::eSampled, true);

            {
                nvvk::Image image =
                    m_alloc.createImage(cmdBuf, bufferSize, pixels, imageCreateInfo);
                nvvk::cmdGenerateMipmaps(cmdBuf, image.image, format, imgSize,
                                         imageCreateInfo.mipLevels);
                vk::ImageViewCreateInfo ivInfo =
                    nvvk::makeImageViewCreateInfo(image.image, imageCreateInfo);
                nvvk::Texture texture = m_alloc.createTexture(image, ivInfo, samplerCreateInfo);

                m_textures.push_back(texture);
            }
        }
=======
      }

      stbi_image_free(stbi_pixels);
>>>>>>> 60b91910
    }
}

//--------------------------------------------------------------------------------------------------
// Destroying all allocations
//
void HelloVulkan::destroyResources()
{

    m_device.destroy(m_graphicsPipeline);
    m_device.destroy(m_pipelineLayout);
    m_device.destroy(m_descPool);
    m_device.destroy(m_descSetLayout);
    m_alloc.destroy(m_cameraMat);
    m_alloc.destroy(m_sceneDesc);

    for (auto& m : m_objModel) {
        m_alloc.destroy(m.vertexBuffer);
        m_alloc.destroy(m.indexBuffer);
        m_alloc.destroy(m.matColorBuffer);
        m_alloc.destroy(m.matIndexBuffer);
    }

    for (auto& t : m_textures) {
        m_alloc.destroy(t);
    }

    //#Post
    m_device.destroy(m_postPipeline);
    m_device.destroy(m_postPipelineLayout);
    m_device.destroy(m_postDescPool);
    m_device.destroy(m_postDescSetLayout);
    m_alloc.destroy(m_offscreenColor);
    m_alloc.destroy(m_offscreenDepth);
    m_device.destroy(m_offscreenRenderPass);
    m_device.destroy(m_offscreenFramebuffer);

    // VKRay
    m_rt_builder.destroy();

    m_alloc.destroy(m_rt_SBT_buffer);
    m_device.destroy(m_rt_pipeline);
    m_device.destroy(m_rt_pipeline_layout);
    m_device.destroy(m_rt_descriptor_pool);
    m_device.destroy(m_rt_descriptor_set_layout);

    m_alloc.deinit();
#if defined(NVVK_ALLOC_DMA)
    m_mem_allocator.freeAll();
    m_mem_allocator.deinit();
#endif
}

//--------------------------------------------------------------------------------------------------
// Drawing the scene in raster mode
//
void HelloVulkan::rasterize(const vk::CommandBuffer& cmdBuf)
{
    using vkPBP = vk::PipelineBindPoint;
    using vkSS  = vk::ShaderStageFlagBits;
    vk::DeviceSize offset{0};

    m_debug.beginLabel(cmdBuf, "Rasterize");

    // Dynamic Viewport
    cmdBuf.setViewport(0, {vk::Viewport(0, 0, (float)m_size.width, (float)m_size.height, 0, 1)});
    cmdBuf.setScissor(0, {{{0, 0}, {m_size.width, m_size.height}}});


    // Drawing all triangles
    cmdBuf.bindPipeline(vkPBP::eGraphics, m_graphicsPipeline);
    cmdBuf.bindDescriptorSets(vkPBP::eGraphics, m_pipelineLayout, 0, {m_descSet}, {});
    for (int i = 0; i < m_objInstance.size(); ++i) {
        auto& inst                = m_objInstance[i];
        auto& model               = m_objModel[inst.objIndex];
        m_pushConstant.instanceId = i;  // Telling which instance is drawn
        cmdBuf.pushConstants<ObjPushConstant>(m_pipelineLayout, vkSS::eVertex | vkSS::eFragment, 0,
                                              m_pushConstant);

        cmdBuf.bindVertexBuffers(0, {model.vertexBuffer.buffer}, {offset});
        cmdBuf.bindIndexBuffer(model.indexBuffer.buffer, 0, vk::IndexType::eUint32);
        cmdBuf.drawIndexed(model.nbIndices, 1, 0, 0, 0);
    }
    m_debug.endLabel(cmdBuf);
}

//--------------------------------------------------------------------------------------------------
// Handling resize of the window
//
void HelloVulkan::onResize(int /*w*/, int /*h*/)
{
    createOffscreenRender();
    updatePostDescriptorSet();
    update_rt_descriptor_set();
}


//////////////////////////////////////////////////////////////////////////
// Post-processing
//////////////////////////////////////////////////////////////////////////


//--------------------------------------------------------------------------------------------------
// Creating an offscreen frame buffer and the associated render pass
//
void HelloVulkan::createOffscreenRender()
{
    m_alloc.destroy(m_offscreenColor);
    m_alloc.destroy(m_offscreenDepth);

    // Creating the color image
    {
        auto colorCreateInfo = nvvk::makeImage2DCreateInfo(m_size, m_offscreenColorFormat,
                                                           vk::ImageUsageFlagBits::eColorAttachment
                                                               | vk::ImageUsageFlagBits::eSampled
                                                               | vk::ImageUsageFlagBits::eStorage);


        nvvk::Image             image = m_alloc.createImage(colorCreateInfo);
        vk::ImageViewCreateInfo ivInfo =
            nvvk::makeImageViewCreateInfo(image.image, colorCreateInfo);
        m_offscreenColor = m_alloc.createTexture(image, ivInfo, vk::SamplerCreateInfo());
        m_offscreenColor.descriptor.imageLayout = VK_IMAGE_LAYOUT_GENERAL;
    }

    // Creating the depth buffer
    auto depthCreateInfo =
        nvvk::makeImage2DCreateInfo(m_size, m_offscreenDepthFormat,
                                    vk::ImageUsageFlagBits::eDepthStencilAttachment);
    {
        nvvk::Image image = m_alloc.createImage(depthCreateInfo);

        vk::ImageViewCreateInfo depthStencilView;
        depthStencilView.setViewType(vk::ImageViewType::e2D);
        depthStencilView.setFormat(m_offscreenDepthFormat);
        depthStencilView.setSubresourceRange({vk::ImageAspectFlagBits::eDepth, 0, 1, 0, 1});
        depthStencilView.setImage(image.image);

        m_offscreenDepth = m_alloc.createTexture(image, depthStencilView);
    }

    // Setting the image layout for both color and depth
    {
        nvvk::CommandPool genCmdBuf(m_device, m_graphicsQueueIndex);
        auto              cmdBuf = genCmdBuf.createCommandBuffer();
        nvvk::cmdBarrierImageLayout(cmdBuf, m_offscreenColor.image, vk::ImageLayout::eUndefined,
                                    vk::ImageLayout::eGeneral);
        nvvk::cmdBarrierImageLayout(cmdBuf, m_offscreenDepth.image, vk::ImageLayout::eUndefined,
                                    vk::ImageLayout::eDepthStencilAttachmentOptimal,
                                    vk::ImageAspectFlagBits::eDepth);

        genCmdBuf.submitAndWait(cmdBuf);
    }

    // Creating a renderpass for the offscreen
    if (!m_offscreenRenderPass) {
        m_offscreenRenderPass =
            nvvk::createRenderPass(m_device, {m_offscreenColorFormat}, m_offscreenDepthFormat, 1,
                                   true, true, vk::ImageLayout::eGeneral,
                                   vk::ImageLayout::eGeneral);
    }


    // Creating the frame buffer for offscreen
    std::vector<vk::ImageView> attachments = {m_offscreenColor.descriptor.imageView,
                                              m_offscreenDepth.descriptor.imageView};

    m_device.destroy(m_offscreenFramebuffer);
    vk::FramebufferCreateInfo info;
    info.setRenderPass(m_offscreenRenderPass);
    info.setAttachmentCount(2);
    info.setPAttachments(attachments.data());
    info.setWidth(m_size.width);
    info.setHeight(m_size.height);
    info.setLayers(1);
    m_offscreenFramebuffer = m_device.createFramebuffer(info);
}

//--------------------------------------------------------------------------------------------------
// The pipeline is how things are rendered, which shaders, type of primitives, depth test and more
//
void HelloVulkan::createPostPipeline()
{
<<<<<<< HEAD
    // Push constants in the fragment shader
    vk::PushConstantRange pushConstantRanges = {vk::ShaderStageFlagBits::eFragment, 0,
                                                sizeof(float)};

    // Creating the pipeline layout
    vk::PipelineLayoutCreateInfo pipelineLayoutCreateInfo;
    pipelineLayoutCreateInfo.setSetLayoutCount(1);
    pipelineLayoutCreateInfo.setPSetLayouts(&m_postDescSetLayout);
    pipelineLayoutCreateInfo.setPushConstantRangeCount(1);
    pipelineLayoutCreateInfo.setPPushConstantRanges(&pushConstantRanges);
    m_postPipelineLayout = m_device.createPipelineLayout(pipelineLayoutCreateInfo);

    // Pipeline: completely generic, no vertices
    std::vector<std::string> paths = defaultSearchPaths;

    nvvk::GraphicsPipelineGeneratorCombined pipelineGenerator(m_device, m_postPipelineLayout,
                                                              m_renderPass);
    pipelineGenerator.addShader(nvh::loadFile("shaders/passthrough.vert.spv", true, paths),
                                vk::ShaderStageFlagBits::eVertex);
    pipelineGenerator.addShader(nvh::loadFile("shaders/post.frag.spv", true, paths),
                                vk::ShaderStageFlagBits::eFragment);
    pipelineGenerator.rasterizationState.setCullMode(vk::CullModeFlagBits::eNone);
    m_postPipeline = pipelineGenerator.createPipeline();
    m_debug.setObjectName(m_postPipeline, "post");
=======
  // Push constants in the fragment shader
  vk::PushConstantRange pushConstantRanges = {vk::ShaderStageFlagBits::eFragment, 0, sizeof(float)};

  // Creating the pipeline layout
  vk::PipelineLayoutCreateInfo pipelineLayoutCreateInfo;
  pipelineLayoutCreateInfo.setSetLayoutCount(1);
  pipelineLayoutCreateInfo.setPSetLayouts(&m_postDescSetLayout);
  pipelineLayoutCreateInfo.setPushConstantRangeCount(1);
  pipelineLayoutCreateInfo.setPPushConstantRanges(&pushConstantRanges);
  m_postPipelineLayout = m_device.createPipelineLayout(pipelineLayoutCreateInfo);

  // Pipeline: completely generic, no vertices
  std::vector<std::string> paths = defaultSearchPaths;

  nvvk::GraphicsPipelineGeneratorCombined pipelineGenerator(m_device, m_postPipelineLayout,
                                                            m_renderPass);
  pipelineGenerator.addShader(nvh::loadFile("shaders/passthrough.vert.spv", true, paths, true),
                              vk::ShaderStageFlagBits::eVertex);
  pipelineGenerator.addShader(nvh::loadFile("shaders/post.frag.spv", true, paths, true),
                              vk::ShaderStageFlagBits::eFragment);
  pipelineGenerator.rasterizationState.setCullMode(vk::CullModeFlagBits::eNone);
  m_postPipeline = pipelineGenerator.createPipeline();
  m_debug.setObjectName(m_postPipeline, "post");
>>>>>>> 60b91910
}

//--------------------------------------------------------------------------------------------------
// The descriptor layout is the description of the data that is passed to the vertex or the
// fragment program.
//
void HelloVulkan::createPostDescriptor()
{
    using vkDS = vk::DescriptorSetLayoutBinding;
    using vkDT = vk::DescriptorType;
    using vkSS = vk::ShaderStageFlagBits;

    m_postDescSetLayoutBind.addBinding(vkDS(0, vkDT::eCombinedImageSampler, 1, vkSS::eFragment));
    m_postDescSetLayout = m_postDescSetLayoutBind.createLayout(m_device);
    m_postDescPool      = m_postDescSetLayoutBind.createPool(m_device);
    m_postDescSet = nvvk::allocateDescriptorSet(m_device, m_postDescPool, m_postDescSetLayout);
}


//--------------------------------------------------------------------------------------------------
// Update the output
//
void HelloVulkan::updatePostDescriptorSet()
{
    vk::WriteDescriptorSet writeDescriptorSets =
        m_postDescSetLayoutBind.makeWrite(m_postDescSet, 0, &m_offscreenColor.descriptor);
    m_device.updateDescriptorSets(writeDescriptorSets, nullptr);
}

//--------------------------------------------------------------------------------------------------
// Draw a full screen quad with the attached image
//
void HelloVulkan::drawPost(vk::CommandBuffer cmdBuf)
{
    m_debug.beginLabel(cmdBuf, "Post");

    cmdBuf.setViewport(0, {vk::Viewport(0, 0, (float)m_size.width, (float)m_size.height, 0, 1)});
    cmdBuf.setScissor(0, {{{0, 0}, {m_size.width, m_size.height}}});

    auto aspectRatio = static_cast<float>(m_size.width) / static_cast<float>(m_size.height);
    cmdBuf.pushConstants<float>(m_postPipelineLayout, vk::ShaderStageFlagBits::eFragment, 0,
                                aspectRatio);
    cmdBuf.bindPipeline(vk::PipelineBindPoint::eGraphics, m_postPipeline);
    cmdBuf.bindDescriptorSets(vk::PipelineBindPoint::eGraphics, m_postPipelineLayout, 0,
                              m_postDescSet, {});
    cmdBuf.draw(3, 1, 0, 0);

    m_debug.endLabel(cmdBuf);
}

void HelloVulkan::init_ray_tracing()
{
    auto properties = m_physicalDevice.getProperties2<vk::PhysicalDeviceProperties2,
                                                      vk::PhysicalDeviceRayTracingPropertiesKHR>();
    m_rt_properties = properties.get<vk::PhysicalDeviceRayTracingPropertiesKHR>();

    std::cout << __FUNCTION__ << " | rt properties: \n"
              << "\tmaximum recursion depth = " << m_rt_properties.maxRecursionDepth << '\n'
              << "\tshader group handle size = " << m_rt_properties.shaderGroupHandleSize << '\n';

    m_rt_builder.setup(m_device, &m_alloc, m_graphicsQueueIndex);
}

nvvk::RaytracingBuilderKHR::Blas HelloVulkan::object_to_vkGeometryKHR(const ObjModel& model)
{
    // Sets up the creation info of AS.
    vk::AccelerationStructureCreateGeometryTypeInfoKHR as_create;
    as_create.setGeometryType(vk::GeometryTypeKHR::eTriangles);
    as_create.setIndexType(vk::IndexType::eUint32);
    as_create.setVertexFormat(vk::Format::eR32G32B32Sfloat);
    as_create.setMaxPrimitiveCount(model.nbIndices / 3);
    as_create.setMaxVertexCount(model.nbVertices);
    as_create.setAllowsTransforms(VK_FALSE);  // No adding transformation matrices.

    // Building part.
    vk::DeviceAddress vertex_address =
        m_device.getBufferAddress({model.vertexBuffer.buffer}, vk::DispatchLoaderStatic());
    vk::DeviceAddress index_address =
        m_device.getBufferAddress({model.indexBuffer.buffer}, vk::DispatchLoaderStatic());

    auto triangles = vk::AccelerationStructureGeometryTrianglesDataKHR()
                         .setVertexFormat(as_create.vertexFormat)
                         .setVertexData(vertex_address)
                         .setVertexStride(sizeof(VertexObj))
                         .setIndexType(as_create.indexType)
                         .setIndexData(index_address)
                         .setTransformData({});

    // Sets up the build info of the acceleration structure.
    auto as_geometry = vk::AccelerationStructureGeometryKHR()
                           .setGeometryType(as_create.geometryType)
                           .setFlags(vk::GeometryFlagBitsKHR::eOpaque);
    as_geometry.geometry.setTriangles(triangles);

    // Sets the primitive.
    auto offset = vk::AccelerationStructureBuildOffsetInfoKHR()
                      .setFirstVertex(0)
                      .setPrimitiveCount(as_create.maxPrimitiveCount)
                      .setPrimitiveOffset(0)
                      .setTransformOffset(0);


    nvvk::RaytracingBuilderKHR::Blas blas;
    blas.asGeometry.emplace_back(as_geometry);
    blas.asCreateGeometryInfo.emplace_back(as_create);
    blas.asBuildOffsetInfo.emplace_back(offset);

    return blas;
}

void HelloVulkan::create_bottom_level_AS()
{
    // BLAS: storing each primitive in a geometry.
    std::vector<nvvk::RaytracingBuilderKHR::Blas> all_blas;
    all_blas.reserve(m_objModel.size());
    for (const auto& obj : m_objModel) {
        auto blas = object_to_vkGeometryKHR(obj);
        all_blas.emplace_back(blas);
    }
    m_rt_builder.buildBlas(all_blas, vk::BuildAccelerationStructureFlagBitsKHR::ePreferFastTrace);
}

void HelloVulkan::create_top_level_AS()
{
    std::vector<nvvk::RaytracingBuilderKHR::Instance> tlas_instances;
    tlas_instances.reserve(m_objInstance.size());

    for (int i = 0; i < static_cast<int>(m_objInstance.size()); ++i) {
        nvvk::RaytracingBuilderKHR::Instance ray_instance;
        ray_instance.transform  = m_objInstance[i].transform;
        ray_instance.instanceId = i;
        ray_instance.blasId     = m_objInstance[i].objIndex;
        ray_instance.hitGroupId = 0;  // Uses the same hit group for all objects.
        ray_instance.flags      = VK_GEOMETRY_INSTANCE_TRIANGLE_FACING_CULL_DISABLE_BIT_KHR;
        tlas_instances.emplace_back(ray_instance);
    }
    m_rt_builder.buildTlas(tlas_instances,
                           vk::BuildAccelerationStructureFlagBitsKHR::ePreferFastTrace);
}

void HelloVulkan::create_rt_descriptor_set()
{
    using vkDSType    = vk::DescriptorType;
    using StageBits   = vk::ShaderStageFlagBits;
    using DescBinding = vk::DescriptorSetLayoutBinding;

    // Binding #0: TLAS, used in ray-gen shader and closest-hit shader (to cast shadow rays).
    m_rt_descriptor_set_layout_bind.addBinding(
        DescBinding(0, vkDSType::eAccelerationStructureKHR, 1,
                    StageBits::eRaygenKHR | StageBits::eClosestHitKHR));
    // Binding #1: Output image.
    m_rt_descriptor_set_layout_bind.addBinding(
        DescBinding(1, vkDSType::eStorageImage, 1, StageBits::eRaygenKHR));

    m_rt_descriptor_pool       = m_rt_descriptor_set_layout_bind.createPool(m_device);
    m_rt_descriptor_set_layout = m_rt_descriptor_set_layout_bind.createLayout(m_device);
    m_rt_descriptor_set =
        m_device.allocateDescriptorSets({m_rt_descriptor_pool, 1, &m_rt_descriptor_set_layout})[0];

    vk::AccelerationStructureKHR                   tlas = m_rt_builder.getAccelerationStructure();
    vk::WriteDescriptorSetAccelerationStructureKHR descriptor_AS_info;
    descriptor_AS_info.setAccelerationStructureCount(1).setPAccelerationStructures(&tlas);

    vk::DescriptorImageInfo image_info{
        {}, m_offscreenColor.descriptor.imageView, vk::ImageLayout::eGeneral};

    std::vector<vk::WriteDescriptorSet> writes;
    writes.emplace_back(
        m_rt_descriptor_set_layout_bind.makeWrite(m_rt_descriptor_set, 0, &descriptor_AS_info));
    writes.emplace_back(
        m_rt_descriptor_set_layout_bind.makeWrite(m_rt_descriptor_set, 1, &image_info));
    m_device.updateDescriptorSets(static_cast<uint32_t>(writes.size()), writes.data(), 0, nullptr);
}

void HelloVulkan::update_rt_descriptor_set()
{
    // Updates the image reference.
    using vkDSType = vk::DescriptorType;
    // Binding #1: output buffer
    auto image_info = vk::DescriptorImageInfo()
                          .setImageView(m_offscreenColor.descriptor.imageView)
                          .setImageLayout(vk::ImageLayout::eGeneral);
    auto write_DS =
        vk::WriteDescriptorSet(m_rt_descriptor_set, 1, 0, 1, vkDSType::eStorageImage, &image_info);
    m_device.updateDescriptorSets(write_DS, nullptr);
}

void HelloVulkan::create_rt_pipeline()
{
    std::vector<std::string> paths = defaultSearchPaths;
    vk::ShaderModule         raygen_SM =
        nvvk::createShaderModule(m_device, nvh::loadFile("shaders/raytrace.rgen.spv", true, paths));
    vk::ShaderModule miss_SM =
        nvvk::createShaderModule(m_device,
                                 nvh::loadFile("shaders/raytrace.rmiss.spv", true, paths));
    vk::ShaderModule closest_hit_SM =
        nvvk::createShaderModule(m_device,
                                 nvh::loadFile("shaders/raytrace.rchit.spv", true, paths));
    vk::ShaderModule shadow_miss_SM =
        nvvk::createShaderModule(m_device,
                                 nvh::loadFile("shaders/raytraceShadow.rmiss.spv", true, paths));

    std::vector<vk::PipelineShaderStageCreateInfo> stages_ci;
    // Ray-generation stage, shader binding table #0.
    stages_ci.emplace_back(vk::PipelineShaderStageCreateInfo(
        {}, vk::ShaderStageFlagBits::eRaygenKHR, raygen_SM, "main"));
    auto raygen_group_ci = vk::RayTracingShaderGroupCreateInfoKHR()
                               .setType(vk::RayTracingShaderGroupTypeKHR::eGeneral)
                               .setAnyHitShader(VK_SHADER_UNUSED_KHR)
                               .setClosestHitShader(VK_SHADER_UNUSED_KHR)
                               .setIntersectionShader(VK_SHADER_UNUSED_KHR)
                               .setGeneralShader(static_cast<uint32_t>(stages_ci.size() - 1));
    m_rt_shader_groups.push_back(raygen_group_ci);

    // Miss stage, shader binding table #1.
    stages_ci.emplace_back(
        vk::PipelineShaderStageCreateInfo({}, vk::ShaderStageFlagBits::eMissKHR, miss_SM, "main"));
    auto miss_group_ci = vk::RayTracingShaderGroupCreateInfoKHR()
                             .setType(vk::RayTracingShaderGroupTypeKHR::eGeneral)
                             .setAnyHitShader(VK_SHADER_UNUSED_KHR)
                             .setClosestHitShader(VK_SHADER_UNUSED_KHR)
                             .setIntersectionShader(VK_SHADER_UNUSED_KHR)
                             .setGeneralShader(static_cast<uint32_t>(stages_ci.size() - 1));
    m_rt_shader_groups.push_back(miss_group_ci);

    // Shadow miss stage, shader binding table #2.
    stages_ci.emplace_back(vk::PipelineShaderStageCreateInfo({}, vk::ShaderStageFlagBits::eMissKHR,
                                                             shadow_miss_SM, "main"));
    // Re-uses the miss group creat info, but with different index to shader.
    miss_group_ci.setGeneralShader(cast_u32(stages_ci.size() - 1));
    m_rt_shader_groups.push_back(miss_group_ci);

    // Closest-hit stage, shader binding table #3.
    stages_ci.emplace_back(vk::PipelineShaderStageCreateInfo(
        {}, vk::ShaderStageFlagBits::eClosestHitKHR, closest_hit_SM, "main"));
    auto closest_hit_group_ci = vk::RayTracingShaderGroupCreateInfoKHR()
                                    .setType(vk::RayTracingShaderGroupTypeKHR::eTrianglesHitGroup)
                                    .setAnyHitShader(VK_SHADER_UNUSED_KHR)
                                    .setClosestHitShader(VK_SHADER_UNUSED_KHR)
                                    .setIntersectionShader(VK_SHADER_UNUSED_KHR)
                                    .setGeneralShader(static_cast<uint32_t>(stages_ci.size() - 1));
    m_rt_shader_groups.push_back(closest_hit_group_ci);

    // Sets up the pipeline layout which describes how the pipeline accesses external data.
    vk::PipelineLayoutCreateInfo pipeline_layout_ci;
    vk::PushConstantRange        push_constant(vk::ShaderStageFlagBits::eRaygenKHR
                                            | vk::ShaderStageFlagBits::eClosestHitKHR
                                            | vk::ShaderStageFlagBits::eMissKHR,
                                        0, sizeof(RtPushConstant));
    pipeline_layout_ci.setPushConstantRangeCount(1).setPPushConstantRanges(&push_constant);
    std::vector<vk::DescriptorSetLayout> rt_DS_layouts = {m_rt_descriptor_set_layout,
                                                          m_descSetLayout};
    pipeline_layout_ci.setSetLayoutCount(2).setPSetLayouts(rt_DS_layouts.data());
    m_rt_pipeline_layout = m_device.createPipelineLayout(pipeline_layout_ci);

    // Creates the RT pipeline. Different from raster pipeline, RT pipeline can contain an arbitrary
    // number of stages depending on the number of active shaders in the scene.
    vk::RayTracingPipelineCreateInfoKHR rt_pipeline_ci;
    rt_pipeline_ci.setStageCount(static_cast<uint32_t>(stages_ci.size()))
        .setPStages(stages_ci.data())
        // Specifies how the shaders can be assembled into groups. RG or miss shader is a group by
        // itself, but hit groups consists of up to 3 shaders (intersection, any-hit, closest-hit).
        // TODO: see documentation of VkRayTracingShaderGroupCreateInfo.
        // 1-raygen, n-miss, n-(hit[+anyhit+intersect]).
        .setGroupCount(static_cast<uint32_t>(m_rt_shader_groups.size()))
        .setPGroups(m_rt_shader_groups.data())
        // Allows shooting rays from the closest hit program.
        .setMaxRecursionDepth(2)
        .setLayout(m_rt_pipeline_layout);
    m_rt_pipeline = m_device.createRayTracingPipelineKHR(/*cache = */ {}, rt_pipeline_ci).value;

    // ONce the pipeline has been created, we can discard the shader modules.
    m_device.destroyShaderModule(raygen_SM);
    m_device.destroyShaderModule(miss_SM);
    m_device.destroyShaderModule(shadow_miss_SM);
    m_device.destroyShaderModule(closest_hit_SM);
}

void HelloVulkan::create_rt_shader_binding_table()
{
    auto group_count = cast_u32(m_rt_shader_groups.size());
    // Size of a program identifier.
    uint32_t group_handle_size = m_rt_properties.shaderGroupHandleSize;

    // Fetches all shader handles used in the pipeline, so that they can be written in the SBT.
    uint32_t             SBT_size = group_count * group_handle_size;
    std::vector<uint8_t> shader_handle_storage(SBT_size);
    m_device.getRayTracingShaderGroupHandlesKHR(m_rt_pipeline, 0, group_count, SBT_size,
                                                shader_handle_storage.data());

    // Writes the handles to SBT.
    nvvk::CommandPool gen_cmd_buffer(m_device, m_graphicsQueueIndex);
    vk::CommandBuffer cmd_buffer = gen_cmd_buffer.createCommandBuffer();

    m_rt_SBT_buffer = m_alloc.createBuffer(cmd_buffer, shader_handle_storage,
                                           vk::BufferUsageFlagBits::eRayTracingKHR);
    m_debug.setObjectName(m_rt_SBT_buffer.buffer, "SBT");

    gen_cmd_buffer.submitAndWait(cmd_buffer);
    m_alloc.finalizeAndReleaseStaging();
}

void HelloVulkan::ray_trace(const vk::CommandBuffer& cmd_buffer, const nvmath::vec4f& clear_color)
{
    update_frame();
    // Skips rendering if max number of frames to accumulate has been reached, reducing GPU usage.
    if (m_rt_push_constants.frame >= m_max_frames)
        return;

    using vkSSType = vk::ShaderStageFlagBits;
    m_debug.beginLabel(cmd_buffer, "Ray trace");
    // Initializes push constant values.
    m_rt_push_constants.clear_color     = clear_color;
    m_rt_push_constants.light_position  = m_pushConstant.lightPosition;
    m_rt_push_constants.light_intensity = m_pushConstant.lightIntensity;
    m_rt_push_constants.light_type      = m_pushConstant.lightType;

    cmd_buffer.bindPipeline(vk::PipelineBindPoint::eRayTracingKHR, m_rt_pipeline);
    cmd_buffer.bindDescriptorSets(vk::PipelineBindPoint::eRayTracingKHR, m_rt_pipeline_layout, 0,
                                  {m_rt_descriptor_set, m_descSet}, /*dynamic_offset = */ {});
    cmd_buffer.pushConstants<RtPushConstant>(
        m_rt_pipeline_layout, vkSSType::eRaygenKHR | vkSSType::eClosestHitKHR | vkSSType::eMissKHR,
        0, m_rt_push_constants);

    // Tells the RT pipeline how to interpret SBT.
    // -------------------------------------------

    // Size of a program identifer.
    vk::DeviceSize program_size = m_rt_properties.shaderGroupHandleSize;

    // Handle # | Shader
    // ---------+-------------
    // 0        | Raygen
    // 1        | Miss
    // 2        | Shadow miss
    // 3        | hit group
    vk::DeviceSize raygen_offset    = 0u * program_size;  // Start at the beginning of sbt buffer.
    vk::DeviceSize raygen_stride    = program_size;
    vk::DeviceSize miss_offset      = 1u * program_size;  // Jump over raygen.
    vk::DeviceSize miss_stride      = program_size;
    vk::DeviceSize hit_group_offset = 3u * program_size;  // Jump over the previous shaders.
    vk::DeviceSize hit_group_stride = program_size;

    vk::DeviceSize SBT_size = program_size * (vk::DeviceSize)m_rt_shader_groups.size();

    auto raygen_SBT =
        vk::StridedBufferRegionKHR(m_rt_SBT_buffer.buffer, raygen_offset, raygen_stride, SBT_size);
    auto miss_SBT = raygen_SBT;
    miss_SBT.setOffset(miss_offset);
    auto hit_SBT = raygen_SBT;
    hit_SBT.setOffset(hit_group_offset);
    auto callable_SBT = vk::StridedBufferRegionKHR();

    cmd_buffer.traceRaysKHR(raygen_SBT, miss_SBT, hit_SBT, callable_SBT, m_size.width,
                            m_size.height,
                            /* depth = */ 1);

    m_debug.endLabel(cmd_buffer);
}

void HelloVulkan::reset_frame()
{
    m_rt_push_constants.frame = -1;
}

void HelloVulkan::update_frame()
{
    static nvmath::mat4f ref_camera_matrix;
    auto&                m = CameraManip.getMatrix();
    if (memcmp(&ref_camera_matrix.a00, &m.a00, sizeof(nvmath::mat4f)) != 0) {
        reset_frame();
        ref_camera_matrix = m;
    }
    m_rt_push_constants.frame += 1;
}<|MERGE_RESOLUTION|>--- conflicted
+++ resolved
@@ -93,27 +93,6 @@
 //
 void HelloVulkan::updateUniformBuffer(const vk::CommandBuffer& cmdBuf)
 {
-<<<<<<< HEAD
-    const float aspectRatio = m_size.width / static_cast<float>(m_size.height);
-
-    CameraMatrices ubo = {};
-    ubo.view           = CameraManip.getMatrix();
-    ubo.proj           = nvmath::perspectiveVK(CameraManip.getFov(), aspectRatio, 0.1f, 1000.0f);
-    //ubo.proj[1][1] *= -1;  // Inverting Y for Vulkan
-    ubo.viewInverse  = nvmath::invert(ubo.view);
-    ubo.proj_inverse = nvmath::invert(ubo.proj);
-#if defined(NVVK_ALLOC_DEDICATED)
-    void* data = m_device.mapMemory(m_cameraMat.allocation, 0, sizeof(ubo));
-    memcpy(data, &ubo, sizeof(ubo));
-    m_device.unmapMemory(m_cameraMat.allocation);
-#elif defined(NVVK_ALLOC_DMA)
-    void* data = m_alloc.map(m_cameraMat);
-    memcpy(data, &ubo, sizeof(ubo));
-    m_alloc.unmap(m_cameraMat);
-#else
-    static_assert(false, "no NVVK_ALLOCATOR defined");
-#endif
-=======
   const float aspectRatio = m_size.width / static_cast<float>(m_size.height);
 
   CameraMatrices ubo = {};
@@ -129,7 +108,6 @@
   cmdBuf.pipelineBarrier(vk::PipelineStageFlagBits::eTransfer,
                          vk::PipelineStageFlagBits::eVertexShader,
                          vk::DependencyFlagBits::eDeviceGroup, {mb}, {}, {});
->>>>>>> 60b91910
 }
 
 //--------------------------------------------------------------------------------------------------
@@ -217,37 +195,6 @@
 //
 void HelloVulkan::createGraphicsPipeline()
 {
-<<<<<<< HEAD
-    using vkSS = vk::ShaderStageFlagBits;
-
-    vk::PushConstantRange pushConstantRanges = {vkSS::eVertex | vkSS::eFragment, 0,
-                                                sizeof(ObjPushConstant)};
-
-    // Creating the Pipeline Layout
-    vk::PipelineLayoutCreateInfo pipelineLayoutCreateInfo;
-    vk::DescriptorSetLayout      descSetLayout(m_descSetLayout);
-    pipelineLayoutCreateInfo.setSetLayoutCount(1);
-    pipelineLayoutCreateInfo.setPSetLayouts(&descSetLayout);
-    pipelineLayoutCreateInfo.setPushConstantRangeCount(1);
-    pipelineLayoutCreateInfo.setPPushConstantRanges(&pushConstantRanges);
-    m_pipelineLayout = m_device.createPipelineLayout(pipelineLayoutCreateInfo);
-
-    // Creating the Pipeline
-    std::vector<std::string>                paths = defaultSearchPaths;
-    nvvk::GraphicsPipelineGeneratorCombined gpb(m_device, m_pipelineLayout, m_offscreenRenderPass);
-    gpb.depthStencilState.depthTestEnable = true;
-    gpb.addShader(nvh::loadFile("shaders/vert_shader.vert.spv", true, paths), vkSS::eVertex);
-    gpb.addShader(nvh::loadFile("shaders/frag_shader.frag.spv", true, paths), vkSS::eFragment);
-    gpb.addBindingDescription({0, sizeof(VertexObj)});
-    gpb.addAttributeDescriptions(std::vector<vk::VertexInputAttributeDescription>{
-        {0, 0, vk::Format::eR32G32B32Sfloat, offsetof(VertexObj, pos)},
-        {1, 0, vk::Format::eR32G32B32Sfloat, offsetof(VertexObj, nrm)},
-        {2, 0, vk::Format::eR32G32B32Sfloat, offsetof(VertexObj, color)},
-        {3, 0, vk::Format::eR32G32Sfloat, offsetof(VertexObj, texCoord)}});
-
-    m_graphicsPipeline = gpb.createPipeline();
-    m_debug.setObjectName(m_graphicsPipeline, "Graphics");
-=======
   using vkSS = vk::ShaderStageFlagBits;
 
   vk::PushConstantRange pushConstantRanges = {vkSS::eVertex | vkSS::eFragment, 0,
@@ -277,7 +224,6 @@
 
   m_graphicsPipeline = gpb.createPipeline();
   m_debug.setObjectName(m_graphicsPipeline, "Graphics");
->>>>>>> 60b91910
 }
 
 //--------------------------------------------------------------------------------------------------
@@ -285,55 +231,6 @@
 //
 void HelloVulkan::loadModel(const std::string& filename, nvmath::mat4f transform)
 {
-<<<<<<< HEAD
-    using vkBU = vk::BufferUsageFlagBits;
-
-    ObjLoader loader;
-    loader.loadModel(filename);
-
-    // Converting from Srgb to linear
-    for (auto& m : loader.m_materials) {
-        m.ambient  = nvmath::pow(m.ambient, 2.2f);
-        m.diffuse  = nvmath::pow(m.diffuse, 2.2f);
-        m.specular = nvmath::pow(m.specular, 2.2f);
-    }
-
-    ObjInstance instance;
-    instance.objIndex    = static_cast<uint32_t>(m_objModel.size());
-    instance.transform   = transform;
-    instance.transformIT = nvmath::transpose(nvmath::invert(transform));
-    instance.txtOffset   = static_cast<uint32_t>(m_textures.size());
-
-    ObjModel model;
-    model.nbIndices  = static_cast<uint32_t>(loader.m_indices.size());
-    model.nbVertices = static_cast<uint32_t>(loader.m_vertices.size());
-
-    // Create the buffers on Device and copy vertices, indices and materials
-    nvvk::CommandPool cmdBufGet(m_device, m_graphicsQueueIndex);
-    vk::CommandBuffer cmdBuf = cmdBufGet.createCommandBuffer();
-    // VKRay: adds buffer usages as storage buffers.
-    model.vertexBuffer   = m_alloc.createBuffer(cmdBuf, loader.m_vertices,
-                                              vkBU::eVertexBuffer | vkBU::eStorageBuffer
-                                                  | vkBU::eShaderDeviceAddressKHR);
-    model.indexBuffer    = m_alloc.createBuffer(cmdBuf, loader.m_indices,
-                                             vkBU::eIndexBuffer | vkBU::eStorageBuffer
-                                                 | vkBU::eShaderDeviceAddressKHR);
-    model.matColorBuffer = m_alloc.createBuffer(cmdBuf, loader.m_materials, vkBU::eStorageBuffer);
-    model.matIndexBuffer = m_alloc.createBuffer(cmdBuf, loader.m_matIndx, vkBU::eStorageBuffer);
-    // Creates all textures found
-    createTextureImages(cmdBuf, loader.m_textures);
-    cmdBufGet.submitAndWait(cmdBuf);
-    m_alloc.finalizeAndReleaseStaging();
-
-    std::string objNb = std::to_string(instance.objIndex);
-    m_debug.setObjectName(model.vertexBuffer.buffer, (std::string("vertex_" + objNb).c_str()));
-    m_debug.setObjectName(model.indexBuffer.buffer, (std::string("index_" + objNb).c_str()));
-    m_debug.setObjectName(model.matColorBuffer.buffer, (std::string("mat_" + objNb).c_str()));
-    m_debug.setObjectName(model.matIndexBuffer.buffer, (std::string("matIdx_" + objNb).c_str()));
-
-    m_objModel.emplace_back(model);
-    m_objInstance.emplace_back(instance);
-=======
   using vkBU = vk::BufferUsageFlagBits;
 
   LOGI("Loading File:  %s \n", filename.c_str());
@@ -378,7 +275,6 @@
 
   m_objModel.emplace_back(model);
   m_objInstance.emplace_back(instance);
->>>>>>> 60b91910
 }
 
 
@@ -391,15 +287,9 @@
     using vkBU = vk::BufferUsageFlagBits;
     using vkMP = vk::MemoryPropertyFlagBits;
 
-<<<<<<< HEAD
-    m_cameraMat = m_alloc.createBuffer(sizeof(CameraMatrices), vkBU::eUniformBuffer,
-                                       vkMP::eHostVisible | vkMP::eHostCoherent);
-    m_debug.setObjectName(m_cameraMat.buffer, "cameraMat");
-=======
   m_cameraMat = m_alloc.createBuffer(sizeof(CameraMatrices),
                                      vkBU::eUniformBuffer | vkBU::eTransferDst, vkMP::eDeviceLocal);
   m_debug.setObjectName(m_cameraMat.buffer, "cameraMat");
->>>>>>> 60b91910
 }
 
 //--------------------------------------------------------------------------------------------------
@@ -426,26 +316,6 @@
 void HelloVulkan::createTextureImages(const vk::CommandBuffer&        cmdBuf,
                                       const std::vector<std::string>& textures)
 {
-<<<<<<< HEAD
-    using vkIU = vk::ImageUsageFlagBits;
-
-    vk::SamplerCreateInfo samplerCreateInfo{
-        {}, vk::Filter::eLinear, vk::Filter::eLinear, vk::SamplerMipmapMode::eLinear};
-    samplerCreateInfo.setMaxLod(FLT_MAX);
-    vk::Format format = vk::Format::eR8G8B8A8Srgb;
-
-    // If no textures are present, create a dummy one to accommodate the pipeline layout
-    if (textures.empty() && m_textures.empty()) {
-        nvvk::Texture texture;
-
-        std::array<uint8_t, 4> color{255u, 255u, 255u, 255u};
-        vk::DeviceSize         bufferSize      = sizeof(color);
-        auto                   imgSize         = vk::Extent2D(1, 1);
-        auto                   imageCreateInfo = nvvk::makeImage2DCreateInfo(imgSize, format);
-
-        // Creating the dummy texure
-        nvvk::Image image = m_alloc.createImage(cmdBuf, bufferSize, color.data(), imageCreateInfo);
-=======
   using vkIU = vk::ImageUsageFlagBits;
 
   vk::SamplerCreateInfo samplerCreateInfo{
@@ -505,7 +375,6 @@
         nvvk::ImageDedicated image =
             m_alloc.createImage(cmdBuf, bufferSize, pixels, imageCreateInfo);
         nvvk::cmdGenerateMipmaps(cmdBuf, image.image, format, imgSize, imageCreateInfo.mipLevels);
->>>>>>> 60b91910
         vk::ImageViewCreateInfo ivInfo =
             nvvk::makeImageViewCreateInfo(image.image, imageCreateInfo);
         texture = m_alloc.createTexture(image, ivInfo, samplerCreateInfo);
@@ -514,49 +383,9 @@
         nvvk::cmdBarrierImageLayout(cmdBuf, texture.image, vk::ImageLayout::eUndefined,
                                     vk::ImageLayout::eShaderReadOnlyOptimal);
         m_textures.push_back(texture);
-<<<<<<< HEAD
-    } else {
-        // Uploading all images
-        for (const auto& texture : textures) {
-            std::stringstream o;
-            int               texWidth, texHeight, texChannels;
-            o << "media/textures/" << texture;
-            std::string txtFile = nvh::findFile(o.str(), defaultSearchPaths);
-
-            stbi_uc* pixels =
-                stbi_load(txtFile.c_str(), &texWidth, &texHeight, &texChannels, STBI_rgb_alpha);
-
-            // Handle failure
-            if (!pixels) {
-                texWidth = texHeight = 1;
-                texChannels          = 4;
-                std::array<uint8_t, 4> color{255u, 0u, 255u, 255u};
-                pixels = reinterpret_cast<stbi_uc*>(color.data());
-            }
-
-            vk::DeviceSize bufferSize =
-                static_cast<uint64_t>(texWidth) * texHeight * sizeof(uint8_t) * 4;
-            auto imgSize = vk::Extent2D(texWidth, texHeight);
-            auto imageCreateInfo =
-                nvvk::makeImage2DCreateInfo(imgSize, format, vkIU::eSampled, true);
-
-            {
-                nvvk::Image image =
-                    m_alloc.createImage(cmdBuf, bufferSize, pixels, imageCreateInfo);
-                nvvk::cmdGenerateMipmaps(cmdBuf, image.image, format, imgSize,
-                                         imageCreateInfo.mipLevels);
-                vk::ImageViewCreateInfo ivInfo =
-                    nvvk::makeImageViewCreateInfo(image.image, imageCreateInfo);
-                nvvk::Texture texture = m_alloc.createTexture(image, ivInfo, samplerCreateInfo);
-
-                m_textures.push_back(texture);
-            }
-        }
-=======
       }
 
       stbi_image_free(stbi_pixels);
->>>>>>> 60b91910
     }
 }
 
@@ -740,32 +569,6 @@
 //
 void HelloVulkan::createPostPipeline()
 {
-<<<<<<< HEAD
-    // Push constants in the fragment shader
-    vk::PushConstantRange pushConstantRanges = {vk::ShaderStageFlagBits::eFragment, 0,
-                                                sizeof(float)};
-
-    // Creating the pipeline layout
-    vk::PipelineLayoutCreateInfo pipelineLayoutCreateInfo;
-    pipelineLayoutCreateInfo.setSetLayoutCount(1);
-    pipelineLayoutCreateInfo.setPSetLayouts(&m_postDescSetLayout);
-    pipelineLayoutCreateInfo.setPushConstantRangeCount(1);
-    pipelineLayoutCreateInfo.setPPushConstantRanges(&pushConstantRanges);
-    m_postPipelineLayout = m_device.createPipelineLayout(pipelineLayoutCreateInfo);
-
-    // Pipeline: completely generic, no vertices
-    std::vector<std::string> paths = defaultSearchPaths;
-
-    nvvk::GraphicsPipelineGeneratorCombined pipelineGenerator(m_device, m_postPipelineLayout,
-                                                              m_renderPass);
-    pipelineGenerator.addShader(nvh::loadFile("shaders/passthrough.vert.spv", true, paths),
-                                vk::ShaderStageFlagBits::eVertex);
-    pipelineGenerator.addShader(nvh::loadFile("shaders/post.frag.spv", true, paths),
-                                vk::ShaderStageFlagBits::eFragment);
-    pipelineGenerator.rasterizationState.setCullMode(vk::CullModeFlagBits::eNone);
-    m_postPipeline = pipelineGenerator.createPipeline();
-    m_debug.setObjectName(m_postPipeline, "post");
-=======
   // Push constants in the fragment shader
   vk::PushConstantRange pushConstantRanges = {vk::ShaderStageFlagBits::eFragment, 0, sizeof(float)};
 
@@ -789,7 +592,6 @@
   pipelineGenerator.rasterizationState.setCullMode(vk::CullModeFlagBits::eNone);
   m_postPipeline = pipelineGenerator.createPipeline();
   m_debug.setObjectName(m_postPipeline, "post");
->>>>>>> 60b91910
 }
 
 //--------------------------------------------------------------------------------------------------
