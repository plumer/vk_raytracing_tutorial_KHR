/* Copyright (c) 2014-2018, NVIDIA CORPORATION. All rights reserved.
 *
 * Redistribution and use in source and binary forms, with or without
 * modification, are permitted provided that the following conditions
 * are met:
 *  * Redistributions of source code must retain the above copyright
 *    notice, this list of conditions and the following disclaimer.
 *  * Redistributions in binary form must reproduce the above copyright
 *    notice, this list of conditions and the following disclaimer in the
 *    documentation and/or other materials provided with the distribution.
 *  * Neither the name of NVIDIA CORPORATION nor the names of its
 *    contributors may be used to endorse or promote products derived
 *    from this software without specific prior written permission.
 *
 * THIS SOFTWARE IS PROVIDED BY THE COPYRIGHT HOLDERS ``AS IS'' AND ANY
 * EXPRESS OR IMPLIED WARRANTIES, INCLUDING, BUT NOT LIMITED TO, THE
 * IMPLIED WARRANTIES OF MERCHANTABILITY AND FITNESS FOR A PARTICULAR
 * PURPOSE ARE DISCLAIMED.  IN NO EVENT SHALL THE COPYRIGHT OWNER OR
 * CONTRIBUTORS BE LIABLE FOR ANY DIRECT, INDIRECT, INCIDENTAL, SPECIAL,
 * EXEMPLARY, OR CONSEQUENTIAL DAMAGES (INCLUDING, BUT NOT LIMITED TO,
 * PROCUREMENT OF SUBSTITUTE GOODS OR SERVICES; LOSS OF USE, DATA, OR
 * PROFITS; OR BUSINESS INTERRUPTION) HOWEVER CAUSED AND ON ANY THEORY
 * OF LIABILITY, WHETHER IN CONTRACT, STRICT LIABILITY, OR TORT
 * (INCLUDING NEGLIGENCE OR OTHERWISE) ARISING IN ANY WAY OUT OF THE USE
 * OF THIS SOFTWARE, EVEN IF ADVISED OF THE POSSIBILITY OF SUCH DAMAGE.
 */

// ImGui - standalone example application for Glfw + Vulkan, using programmable
// pipeline If you are new to ImGui, see examples/README.txt and documentation
// at the top of imgui.cpp.

#include <array>
#include <vulkan/vulkan.hpp>
VULKAN_HPP_DEFAULT_DISPATCH_LOADER_DYNAMIC_STORAGE

#include <tiny_gltf.h>

#include "imgui.h"
#include "imgui_impl_glfw.h"
#include "imgui_impl_vk.h"

<<<<<<< HEAD
#include "nvh/gltfscene.hpp"
=======
#include "hello_vulkan.h"
#include "imgui_camera_widget.h"
#include "nvh/cameramanipulator.hpp"
#include "nvh/fileoperations.hpp"
#include "nvpsystem.hpp"
#include "nvvk/appbase_vkpp.hpp"
#include "nvvk/commands_vk.hpp"
#include "nvvk/context_vk.hpp"
>>>>>>> 60b91910

#include "hello_vulkan.h"
#include "io.h"
#include "logging.h"

//////////////////////////////////////////////////////////////////////////
#define UNUSED(x) (void)(x)
//////////////////////////////////////////////////////////////////////////

// Default search path for shaders
std::vector<std::string> defaultSearchPaths;

// GLFW Callback functions
static void onErrorCallback(int error, const char* description)
{
    fprintf(stderr, "GLFW Error %d: %s\n", error, description);
}

// Extra UI
<<<<<<< HEAD
void renderUI(HelloVulkan& helloVk) {}
=======
void renderUI(HelloVulkan& helloVk)
{
  ImGuiH::CameraWidget();
  if(ImGui::CollapsingHeader("Light"))
  {
    ImGui::RadioButton("Point", &helloVk.m_pushConstant.lightType, 0);
    ImGui::SameLine();
    ImGui::RadioButton("Infinite", &helloVk.m_pushConstant.lightType, 1);

    ImGui::SliderFloat3("Position", &helloVk.m_pushConstant.lightPosition.x, -20.f, 20.f);
    ImGui::SliderFloat("Intensity", &helloVk.m_pushConstant.lightIntensity, 0.f, 150.f);
  }
  ImGui::Text("Nb Spheres and Cubes: %d", helloVk.m_spheres.size());
}
>>>>>>> 60b91910

//////////////////////////////////////////////////////////////////////////
//////////////////////////////////////////////////////////////////////////
//////////////////////////////////////////////////////////////////////////
static int const SAMPLE_WIDTH  = 1280;
static int const SAMPLE_HEIGHT = 720;

//--------------------------------------------------------------------------------------------------
// Application Entry
//
int main(int argc, char** argv)
{
<<<<<<< HEAD
    UNUSED(argc);

    // Setup GLFW window
    glfwSetErrorCallback(onErrorCallback);
    if (!glfwInit()) {
        return 1;
    }
    glfwWindowHint(GLFW_CLIENT_API, GLFW_NO_API);
    GLFWwindow* window = glfwCreateWindow(SAMPLE_WIDTH, SAMPLE_HEIGHT,
                                          "NVIDIA Vulkan Raytracing Tutorial", nullptr, nullptr);

    // Setup camera
    auto camera_navigator = std::make_shared<vkpbr::CameraNavigator>();
    camera_navigator->SetWindowSize(SAMPLE_WIDTH, SAMPLE_HEIGHT);
    camera_navigator->SetLookAt(glm::vec3(20, 20, 20), glm::vec3(0, 1, 0), glm::vec3(0, 1, 0));

    // Setup Vulkan
    if (!glfwVulkanSupported()) {
        printf("GLFW: Vulkan Not Supported\n");
        return 1;
    }

    // Search path for shaders and other media
    // --------------------------------------------------------------------------------------------
    std::string executable_path;
    {
        std::string logfile = std::string("log_") + std::string(PROJECT_NAME) + std::string(".txt");
=======
  UNUSED(argc);

  // Setup GLFW window
  glfwSetErrorCallback(onErrorCallback);
  if(!glfwInit())
  {
    return 1;
  }
  glfwWindowHint(GLFW_CLIENT_API, GLFW_NO_API);
  GLFWwindow* window =
      glfwCreateWindow(SAMPLE_WIDTH, SAMPLE_HEIGHT, PROJECT_NAME, nullptr, nullptr);

  // Setup camera
  CameraManip.setWindowSize(SAMPLE_WIDTH, SAMPLE_HEIGHT);
  CameraManip.setLookat(nvmath::vec3f(20, 20, 20), nvmath::vec3f(0, 1, 0), nvmath::vec3f(0, 1, 0));

  // Setup Vulkan
  if(!glfwVulkanSupported())
  {
    printf("GLFW: Vulkan Not Supported\n");
    return 1;
  }

  // setup some basic things for the sample, logging file for example
  NVPSystem system(argv[0], PROJECT_NAME);

  // Search path for shaders and other media
  defaultSearchPaths = {
      PROJECT_ABSDIRECTORY,
      PROJECT_ABSDIRECTORY "..",
      NVPSystem::exePath(),
      NVPSystem::exePath() + std::string(PROJECT_NAME),
  };

  // Requesting Vulkan extensions and layers
  nvvk::ContextCreateInfo contextInfo(true);
  contextInfo.setVersion(1, 2);
  contextInfo.addInstanceLayer("VK_LAYER_LUNARG_monitor", true);
  contextInfo.addInstanceExtension(VK_KHR_SURFACE_EXTENSION_NAME);
  contextInfo.addInstanceExtension(VK_EXT_DEBUG_UTILS_EXTENSION_NAME, true);
#ifdef WIN32
  contextInfo.addInstanceExtension(VK_KHR_WIN32_SURFACE_EXTENSION_NAME);
#else
  contextInfo.addInstanceExtension(VK_KHR_XLIB_SURFACE_EXTENSION_NAME);
  contextInfo.addInstanceExtension(VK_KHR_XCB_SURFACE_EXTENSION_NAME);
#endif
  contextInfo.addInstanceExtension(VK_KHR_GET_PHYSICAL_DEVICE_PROPERTIES_2_EXTENSION_NAME);
  contextInfo.addDeviceExtension(VK_KHR_SWAPCHAIN_EXTENSION_NAME);
  contextInfo.addDeviceExtension(VK_KHR_DEDICATED_ALLOCATION_EXTENSION_NAME);
  contextInfo.addDeviceExtension(VK_KHR_GET_MEMORY_REQUIREMENTS_2_EXTENSION_NAME);
  contextInfo.addDeviceExtension(VK_EXT_DESCRIPTOR_INDEXING_EXTENSION_NAME);
  contextInfo.addDeviceExtension(VK_EXT_SCALAR_BLOCK_LAYOUT_EXTENSION_NAME);
  // #VKRay: Activate the ray tracing extension
  contextInfo.addDeviceExtension(VK_KHR_MAINTENANCE3_EXTENSION_NAME);
  contextInfo.addDeviceExtension(VK_KHR_PIPELINE_LIBRARY_EXTENSION_NAME);
  contextInfo.addDeviceExtension(VK_KHR_DEFERRED_HOST_OPERATIONS_EXTENSION_NAME);
  contextInfo.addDeviceExtension(VK_KHR_BUFFER_DEVICE_ADDRESS_EXTENSION_NAME);
  // #VKRay: Activate the ray tracing extension
  vk::PhysicalDeviceAccelerationStructureFeaturesKHR accelFeature;
  contextInfo.addDeviceExtension(VK_KHR_ACCELERATION_STRUCTURE_EXTENSION_NAME, false,
                                 &accelFeature);
  vk::PhysicalDeviceRayTracingPipelineFeaturesKHR rtPipelineFeature;
  contextInfo.addDeviceExtension(VK_KHR_RAY_TRACING_PIPELINE_EXTENSION_NAME, false,
                                 &rtPipelineFeature);

  // Creating Vulkan base application
  nvvk::Context vkctx{};
  vkctx.initInstance(contextInfo);
  // Find all compatible devices
  auto compatibleDevices = vkctx.getCompatibleDevices(contextInfo);
  assert(!compatibleDevices.empty());
  // Use a compatible device
  vkctx.initDevice(compatibleDevices[0], contextInfo);

  // Create example
  HelloVulkan helloVk;

  // Window need to be opened to get the surface on which to draw
  const vk::SurfaceKHR surface = helloVk.getVkSurface(vkctx.m_instance, window);
  vkctx.setGCTQueueWithPresent(surface);

  helloVk.setup(vkctx.m_instance, vkctx.m_device, vkctx.m_physicalDevice,
                vkctx.m_queueGCT.familyIndex);
  helloVk.createSwapchain(surface, SAMPLE_WIDTH, SAMPLE_HEIGHT);
  helloVk.createDepthBuffer();
  helloVk.createRenderPass();
  helloVk.createFrameBuffers();

  // Setup Imgui
  helloVk.initGUI(0);  // Using sub-pass 0

  // Creation of the example
  //  helloVk.loadModel(nvh::findFile("media/scenes/Medieval_building.obj", defaultSearchPaths, true));
  helloVk.loadModel(nvh::findFile("media/scenes/plane.obj", defaultSearchPaths, true));
  helloVk.createSpheres(2000000);

  helloVk.createOffscreenRender();
  helloVk.createDescriptorSetLayout();
  helloVk.createGraphicsPipeline();
  helloVk.createUniformBuffer();
  helloVk.createSceneDescriptionBuffer();
  helloVk.updateDescriptorSet();

  // #VKRay
  helloVk.initRayTracing();
  helloVk.createBottomLevelAS();
  helloVk.createTopLevelAS();
  helloVk.createRtDescriptorSet();
  helloVk.createRtPipeline();
  helloVk.createRtShaderBindingTable();

  helloVk.createPostDescriptor();
  helloVk.createPostPipeline();
  helloVk.updatePostDescriptorSet();


  nvmath::vec4f clearColor   = nvmath::vec4f(1, 1, 1, 1.00f);
  bool          useRaytracer = true;


  helloVk.setupGlfwCallbacks(window);
  ImGui_ImplGlfw_InitForVulkan(window, true);

  // Main loop
  while(!glfwWindowShouldClose(window))
  {
    glfwPollEvents();
    if(helloVk.isMinimized())
      continue;

    // Start the Dear ImGui frame
    ImGui_ImplGlfw_NewFrame();
    ImGui::NewFrame();

    // Show UI window.
    if(helloVk.showGui())
    {
      ImGuiH::Panel::Begin();
      ImGui::ColorEdit3("Clear color", reinterpret_cast<float*>(&clearColor));
      ImGui::Checkbox("Ray Tracer mode", &useRaytracer);  // Switch between raster and ray tracing

      renderUI(helloVk);
      ImGui::Text("Application average %.3f ms/frame (%.1f FPS)",
                  1000.0f / ImGui::GetIO().Framerate, ImGui::GetIO().Framerate);
      ImGuiH::Control::Info("", "", "(F10) Toggle Pane", ImGuiH::Control::Flags::Disabled);
      ImGuiH::Panel::End();
    }

    // Start rendering the scene
    helloVk.prepareFrame();

    // Start command buffer of this frame
    auto                     curFrame = helloVk.getCurFrame();
    const vk::CommandBuffer& cmdBuf   = helloVk.getCommandBuffers()[curFrame];

    cmdBuf.begin({vk::CommandBufferUsageFlagBits::eOneTimeSubmit});

    // Updating camera buffer
    helloVk.updateUniformBuffer(cmdBuf);
>>>>>>> 60b91910

        std::string exe = argv[0];
        std::replace(exe.begin(), exe.end(), '\\', '/');

<<<<<<< HEAD
        size_t last = exe.rfind('/');
        if (last != std::string::npos) {
            executable_path = exe.substr(0, last) + std::string("/");
        }
    }
    defaultSearchPaths = {
        PROJECT_ABSDIRECTORY,
        PROJECT_ABSDIRECTORY "../",
        executable_path + std::string(PROJECT_RELDIRECTORY),
        executable_path + std::string(PROJECT_RELDIRECTORY) + std::string("../"),
    };

    // Enabling the extension feature
    vk::PhysicalDeviceRayTracingFeaturesKHR raytracingFeature;

    // Creates the context: instance, device and queues.
    // --------------------------------------------------------------------------------------------
    vkpbr::ContextCreateInfo context_ci(/* use_validation=*/true);
    context_ci.SetVersion(1, 2);
    context_ci.AddInstanceLayer("VK_LAYER_LUNARG_monitor", /*optional = */ true);
    context_ci.AddInstanceExtension(
        {VK_KHR_SURFACE_EXTENSION_NAME, VK_KHR_GET_PHYSICAL_DEVICE_PROPERTIES_2_EXTENSION_NAME});
#ifdef WIN32
    context_ci.AddInstanceExtension(VK_KHR_WIN32_SURFACE_EXTENSION_NAME);
#else
    context_ci.AddInstanceExtension(
        {VK_KHR_XLIB_SURFACE_EXTENSION_NAME, VK_KHR_XCB_SURFACE_EXTENSION_NAME});
#endif
    context_ci.AddDeviceExtension(
        {VK_KHR_SWAPCHAIN_EXTENSION_NAME, VK_KHR_DEDICATED_ALLOCATION_EXTENSION_NAME,
         VK_KHR_GET_MEMORY_REQUIREMENTS_2_EXTENSION_NAME, VK_EXT_DESCRIPTOR_INDEXING_EXTENSION_NAME,
         VK_EXT_SCALAR_BLOCK_LAYOUT_EXTENSION_NAME, VK_KHR_MAINTENANCE3_EXTENSION_NAME,
         VK_KHR_PIPELINE_LIBRARY_EXTENSION_NAME, VK_KHR_DEFERRED_HOST_OPERATIONS_EXTENSION_NAME,
         VK_KHR_BUFFER_DEVICE_ADDRESS_EXTENSION_NAME});
    context_ci.AddDeviceExtension(VK_KHR_RAY_TRACING_EXTENSION_NAME, /*optional=*/false,
                                  &raytracingFeature);
    vkpbr::Context vk_context;
    vk_context.InitInstance(context_ci);
    auto compatible_gpus = vk_context.GetCompatibleDevices(context_ci);
    CHECK(!compatible_gpus.empty());
    CHECK(vk_context.InitDevice(compatible_gpus[0], context_ci));


    // Create example
    // --------------------------------------------------------------------------------------------
    HelloVulkan helloVk;

    // Shares the camera with the app.
    helloVk.SetCameraNavigator(camera_navigator);
    const vk::SurfaceKHR surface = helloVk.AcquireSurface(vk_context.Instance(), window);
    vk_context.SetGCTQueueWithPresent(surface);
    helloVk.Setup(vk_context.Instance(), vk_context.Device(), vk_context.Gpu(),
                  vk_context.GetGctQueueFamilyIndex());

    helloVk.MakeSurface(surface, SAMPLE_WIDTH, SAMPLE_HEIGHT);
    helloVk.MakeDepthBuffer();
    helloVk.MakeRenderPass();
    helloVk.MakeFrameBuffers();

    // Setup Imgui
    helloVk.InitGui(0);  // Using sub-pass 0

    // Creation of the example
    //  helloVk.loadModel(io::FindFile("media/scenes/Medieval_building.obj", defaultSearchPaths));
    //helloVk.LoadModel(io::FindFile("media/scenes/plane.obj", defaultSearchPaths));
    helloVk.LoadGltfModel(io::FindFile("scenes/cornellBox.gltf", defaultSearchPaths));
    helloVk.createSpheres();

    helloVk.createOffscreenRender();
    helloVk.BuildDescriptorSetLayout();
    helloVk.BuildGraphicsPipeline();
    helloVk.BuildUniformBuffer();
    //helloVk.BuildSceneDescriptionBuffer();
    helloVk.UpdateDescriptorSet();

    // #VKRay
    helloVk.initRayTracing();
    helloVk.createBottomLevelAS();
    helloVk.createTopLevelAS();
    helloVk.createRtDescriptorSet();
    helloVk.createRtPipeline();
    helloVk.createRtShaderBindingTable();

    helloVk.createPostDescriptor();
    helloVk.createPostPipeline();
    helloVk.updatePostDescriptorSet();


    glm::vec4 clearColor   = glm::vec4(1, 1, 1, 1.00f);
    bool      useRaytracer = false;


    helloVk.SetupGlfwCallbacks();
    ImGui_ImplGlfw_InitForVulkan(window, true);

    // Main loop
    while (!glfwWindowShouldClose(window)) {
        glfwPollEvents();
        if (helloVk.IsMinimized(/*sleep_if_so=*/true))
            continue;

        // Start the Dear ImGui frame
        ImGui_ImplGlfw_NewFrame();
        ImGui::NewFrame();

        // Updating camera buffer
        helloVk.UpdateUniformBuffer();

        // Show UI window.
        if (1 == 1) {
            ImGui::ColorEdit3("Clear color", reinterpret_cast<float*>(&clearColor));
            ImGui::Checkbox("Ray Tracer mode",
                            &useRaytracer);  // Switch between raster and ray tracing

            static int item = 1;
            if (ImGui::Combo("Up Vector", &item, "X\0Y\0Z\0\0")) {
                vkpbr::CameraNavigator::Camera c = camera_navigator->GetLookAt();
                glm::vec3                      up(item == 0, item == 1, item == 2);
                camera_navigator->SetLookAt(c.eye, c.center, up);
            }
            ImGui::SliderFloat3("Light Position", &helloVk.m_pushConstant.lightPosition.x, -20.f,
                                20.f);
            ImGui::SliderFloat("Light Intensity", &helloVk.m_pushConstant.lightIntensity, 0.f,
                               100.f);
            ImGui::RadioButton("Point", &helloVk.m_pushConstant.lightType, 0);
            ImGui::SameLine();
            ImGui::RadioButton("Infinite", &helloVk.m_pushConstant.lightType, 1);
            if (ImGui::Button("Reset camera")) {
                camera_navigator->SetMode(vkpbr::CameraNavigator::Modes::kFly);
                camera_navigator->SetLookAt(glm::vec3(20, 20, 20), glm::vec3(0, 1, 0),
                                            glm::vec3(0, 1, 0), true);
                camera_navigator->SetMode(vkpbr::CameraNavigator::Modes::kExamine);
            }

            ImGui::Text("Application average %.3f ms/frame (%.1f FPS)",
                        1000.0f / ImGui::GetIO().Framerate, ImGui::GetIO().Framerate);
            ImGui::Render();
        }

        // Start rendering the scene
        helloVk.PrepareFrame();

        // Start command buffer of this frame
        auto                     curFrame = helloVk.CurrentFrameIndex();
        const vk::CommandBuffer& cmdBuff  = helloVk.cmd_buffers()[curFrame];

        cmdBuff.begin({vk::CommandBufferUsageFlagBits::eOneTimeSubmit});

        // Clearing screen
        vk::ClearValue clearValues[2];
        clearValues[0].setColor(
            std::array<float, 4>({clearColor[0], clearColor[1], clearColor[2], clearColor[3]}));
        clearValues[1].setDepthStencil({1.0f, 0});

        // Offscreen render pass
        {
            vk::RenderPassBeginInfo offscreenRenderPassBeginInfo;
            offscreenRenderPassBeginInfo.setClearValueCount(2);
            offscreenRenderPassBeginInfo.setPClearValues(clearValues);
            offscreenRenderPassBeginInfo.setRenderPass(helloVk.m_offscreenRenderPass);
            offscreenRenderPassBeginInfo.setFramebuffer(helloVk.m_offscreenFramebuffer);
            offscreenRenderPassBeginInfo.setRenderArea({{}, helloVk.window_size()});

            // Rendering Scene
            if (useRaytracer) {
                helloVk.raytrace(cmdBuff, clearColor);
            } else {
                cmdBuff.beginRenderPass(offscreenRenderPassBeginInfo, vk::SubpassContents::eInline);
                helloVk.rasterize(cmdBuff);
                cmdBuff.endRenderPass();
            }
        }

        // 2nd rendering pass: tone mapper, UI
        {
            vk::RenderPassBeginInfo postRenderPassBeginInfo;
            postRenderPassBeginInfo.setClearValueCount(2);
            postRenderPassBeginInfo.setPClearValues(clearValues);
            postRenderPassBeginInfo.setRenderPass(helloVk.render_pass());
            postRenderPassBeginInfo.setFramebuffer(helloVk.framebuffers()[curFrame]);
            postRenderPassBeginInfo.setRenderArea({{}, helloVk.window_size()});

            cmdBuff.beginRenderPass(postRenderPassBeginInfo, vk::SubpassContents::eInline);
            // Rendering tonemapper
            helloVk.drawPost(cmdBuff);
            // Rendering UI
            ImGui::RenderDrawDataVK(cmdBuff, ImGui::GetDrawData());
            cmdBuff.endRenderPass();
        }

        // Submit for display
        cmdBuff.end();
        helloVk.SubmitFrame();
    }

    // Cleanup
    helloVk.device().waitIdle();
    helloVk.destroyResources();
    helloVk.UnloadContext();
=======
    // Offscreen render pass
    {
      vk::RenderPassBeginInfo offscreenRenderPassBeginInfo;
      offscreenRenderPassBeginInfo.setClearValueCount(2);
      offscreenRenderPassBeginInfo.setPClearValues(clearValues);
      offscreenRenderPassBeginInfo.setRenderPass(helloVk.m_offscreenRenderPass);
      offscreenRenderPassBeginInfo.setFramebuffer(helloVk.m_offscreenFramebuffer);
      offscreenRenderPassBeginInfo.setRenderArea({{}, helloVk.getSize()});

      // Rendering Scene
      if(useRaytracer)
      {
        helloVk.raytrace(cmdBuf, clearColor);
      }
      else
      {
        cmdBuf.beginRenderPass(offscreenRenderPassBeginInfo, vk::SubpassContents::eInline);
        helloVk.rasterize(cmdBuf);
        cmdBuf.endRenderPass();
      }
    }

    // 2nd rendering pass: tone mapper, UI
    {
      vk::RenderPassBeginInfo postRenderPassBeginInfo;
      postRenderPassBeginInfo.setClearValueCount(2);
      postRenderPassBeginInfo.setPClearValues(clearValues);
      postRenderPassBeginInfo.setRenderPass(helloVk.getRenderPass());
      postRenderPassBeginInfo.setFramebuffer(helloVk.getFramebuffers()[curFrame]);
      postRenderPassBeginInfo.setRenderArea({{}, helloVk.getSize()});

      cmdBuf.beginRenderPass(postRenderPassBeginInfo, vk::SubpassContents::eInline);
      // Rendering tonemapper
      helloVk.drawPost(cmdBuf);
      // Rendering UI
      ImGui::Render();
      ImGui::RenderDrawDataVK(cmdBuf, ImGui::GetDrawData());
      cmdBuf.endRenderPass();
    }

    // Submit for display
    cmdBuf.end();
    helloVk.submitFrame();
  }

  // Cleanup
  helloVk.getDevice().waitIdle();
  helloVk.destroyResources();
  helloVk.destroy();
>>>>>>> 60b91910

    vk_context.DeInit();

    glfwDestroyWindow(window);
    glfwTerminate();

    return 0;
}<|MERGE_RESOLUTION|>--- conflicted
+++ resolved
@@ -1,554 +1,311 @@
-/* Copyright (c) 2014-2018, NVIDIA CORPORATION. All rights reserved.
- *
- * Redistribution and use in source and binary forms, with or without
- * modification, are permitted provided that the following conditions
- * are met:
- *  * Redistributions of source code must retain the above copyright
- *    notice, this list of conditions and the following disclaimer.
- *  * Redistributions in binary form must reproduce the above copyright
- *    notice, this list of conditions and the following disclaimer in the
- *    documentation and/or other materials provided with the distribution.
- *  * Neither the name of NVIDIA CORPORATION nor the names of its
- *    contributors may be used to endorse or promote products derived
- *    from this software without specific prior written permission.
- *
- * THIS SOFTWARE IS PROVIDED BY THE COPYRIGHT HOLDERS ``AS IS'' AND ANY
- * EXPRESS OR IMPLIED WARRANTIES, INCLUDING, BUT NOT LIMITED TO, THE
- * IMPLIED WARRANTIES OF MERCHANTABILITY AND FITNESS FOR A PARTICULAR
- * PURPOSE ARE DISCLAIMED.  IN NO EVENT SHALL THE COPYRIGHT OWNER OR
- * CONTRIBUTORS BE LIABLE FOR ANY DIRECT, INDIRECT, INCIDENTAL, SPECIAL,
- * EXEMPLARY, OR CONSEQUENTIAL DAMAGES (INCLUDING, BUT NOT LIMITED TO,
- * PROCUREMENT OF SUBSTITUTE GOODS OR SERVICES; LOSS OF USE, DATA, OR
- * PROFITS; OR BUSINESS INTERRUPTION) HOWEVER CAUSED AND ON ANY THEORY
- * OF LIABILITY, WHETHER IN CONTRACT, STRICT LIABILITY, OR TORT
- * (INCLUDING NEGLIGENCE OR OTHERWISE) ARISING IN ANY WAY OUT OF THE USE
- * OF THIS SOFTWARE, EVEN IF ADVISED OF THE POSSIBILITY OF SUCH DAMAGE.
- */
-
-// ImGui - standalone example application for Glfw + Vulkan, using programmable
-// pipeline If you are new to ImGui, see examples/README.txt and documentation
-// at the top of imgui.cpp.
-
-#include <array>
-#include <vulkan/vulkan.hpp>
-VULKAN_HPP_DEFAULT_DISPATCH_LOADER_DYNAMIC_STORAGE
-
-#include <tiny_gltf.h>
-
-#include "imgui.h"
-#include "imgui_impl_glfw.h"
-#include "imgui_impl_vk.h"
-
-<<<<<<< HEAD
-#include "nvh/gltfscene.hpp"
-=======
-#include "hello_vulkan.h"
-#include "imgui_camera_widget.h"
-#include "nvh/cameramanipulator.hpp"
-#include "nvh/fileoperations.hpp"
-#include "nvpsystem.hpp"
-#include "nvvk/appbase_vkpp.hpp"
-#include "nvvk/commands_vk.hpp"
-#include "nvvk/context_vk.hpp"
->>>>>>> 60b91910
-
-#include "hello_vulkan.h"
-#include "io.h"
-#include "logging.h"
-
-//////////////////////////////////////////////////////////////////////////
-#define UNUSED(x) (void)(x)
-//////////////////////////////////////////////////////////////////////////
-
-// Default search path for shaders
-std::vector<std::string> defaultSearchPaths;
-
-// GLFW Callback functions
-static void onErrorCallback(int error, const char* description)
-{
-    fprintf(stderr, "GLFW Error %d: %s\n", error, description);
-}
-
-// Extra UI
-<<<<<<< HEAD
-void renderUI(HelloVulkan& helloVk) {}
-=======
-void renderUI(HelloVulkan& helloVk)
-{
-  ImGuiH::CameraWidget();
-  if(ImGui::CollapsingHeader("Light"))
-  {
-    ImGui::RadioButton("Point", &helloVk.m_pushConstant.lightType, 0);
-    ImGui::SameLine();
-    ImGui::RadioButton("Infinite", &helloVk.m_pushConstant.lightType, 1);
-
-    ImGui::SliderFloat3("Position", &helloVk.m_pushConstant.lightPosition.x, -20.f, 20.f);
-    ImGui::SliderFloat("Intensity", &helloVk.m_pushConstant.lightIntensity, 0.f, 150.f);
-  }
-  ImGui::Text("Nb Spheres and Cubes: %d", helloVk.m_spheres.size());
-}
->>>>>>> 60b91910
-
-//////////////////////////////////////////////////////////////////////////
-//////////////////////////////////////////////////////////////////////////
-//////////////////////////////////////////////////////////////////////////
-static int const SAMPLE_WIDTH  = 1280;
-static int const SAMPLE_HEIGHT = 720;
-
-//--------------------------------------------------------------------------------------------------
-// Application Entry
-//
-int main(int argc, char** argv)
-{
-<<<<<<< HEAD
-    UNUSED(argc);
-
-    // Setup GLFW window
-    glfwSetErrorCallback(onErrorCallback);
-    if (!glfwInit()) {
-        return 1;
-    }
-    glfwWindowHint(GLFW_CLIENT_API, GLFW_NO_API);
-    GLFWwindow* window = glfwCreateWindow(SAMPLE_WIDTH, SAMPLE_HEIGHT,
-                                          "NVIDIA Vulkan Raytracing Tutorial", nullptr, nullptr);
-
-    // Setup camera
-    auto camera_navigator = std::make_shared<vkpbr::CameraNavigator>();
-    camera_navigator->SetWindowSize(SAMPLE_WIDTH, SAMPLE_HEIGHT);
-    camera_navigator->SetLookAt(glm::vec3(20, 20, 20), glm::vec3(0, 1, 0), glm::vec3(0, 1, 0));
-
-    // Setup Vulkan
-    if (!glfwVulkanSupported()) {
-        printf("GLFW: Vulkan Not Supported\n");
-        return 1;
-    }
-
-    // Search path for shaders and other media
-    // --------------------------------------------------------------------------------------------
-    std::string executable_path;
-    {
-        std::string logfile = std::string("log_") + std::string(PROJECT_NAME) + std::string(".txt");
-=======
-  UNUSED(argc);
-
-  // Setup GLFW window
-  glfwSetErrorCallback(onErrorCallback);
-  if(!glfwInit())
-  {
-    return 1;
-  }
-  glfwWindowHint(GLFW_CLIENT_API, GLFW_NO_API);
-  GLFWwindow* window =
-      glfwCreateWindow(SAMPLE_WIDTH, SAMPLE_HEIGHT, PROJECT_NAME, nullptr, nullptr);
-
-  // Setup camera
-  CameraManip.setWindowSize(SAMPLE_WIDTH, SAMPLE_HEIGHT);
-  CameraManip.setLookat(nvmath::vec3f(20, 20, 20), nvmath::vec3f(0, 1, 0), nvmath::vec3f(0, 1, 0));
-
-  // Setup Vulkan
-  if(!glfwVulkanSupported())
-  {
-    printf("GLFW: Vulkan Not Supported\n");
-    return 1;
-  }
-
-  // setup some basic things for the sample, logging file for example
-  NVPSystem system(argv[0], PROJECT_NAME);
-
-  // Search path for shaders and other media
-  defaultSearchPaths = {
-      PROJECT_ABSDIRECTORY,
-      PROJECT_ABSDIRECTORY "..",
-      NVPSystem::exePath(),
-      NVPSystem::exePath() + std::string(PROJECT_NAME),
-  };
-
-  // Requesting Vulkan extensions and layers
-  nvvk::ContextCreateInfo contextInfo(true);
-  contextInfo.setVersion(1, 2);
-  contextInfo.addInstanceLayer("VK_LAYER_LUNARG_monitor", true);
-  contextInfo.addInstanceExtension(VK_KHR_SURFACE_EXTENSION_NAME);
-  contextInfo.addInstanceExtension(VK_EXT_DEBUG_UTILS_EXTENSION_NAME, true);
-#ifdef WIN32
-  contextInfo.addInstanceExtension(VK_KHR_WIN32_SURFACE_EXTENSION_NAME);
-#else
-  contextInfo.addInstanceExtension(VK_KHR_XLIB_SURFACE_EXTENSION_NAME);
-  contextInfo.addInstanceExtension(VK_KHR_XCB_SURFACE_EXTENSION_NAME);
-#endif
-  contextInfo.addInstanceExtension(VK_KHR_GET_PHYSICAL_DEVICE_PROPERTIES_2_EXTENSION_NAME);
-  contextInfo.addDeviceExtension(VK_KHR_SWAPCHAIN_EXTENSION_NAME);
-  contextInfo.addDeviceExtension(VK_KHR_DEDICATED_ALLOCATION_EXTENSION_NAME);
-  contextInfo.addDeviceExtension(VK_KHR_GET_MEMORY_REQUIREMENTS_2_EXTENSION_NAME);
-  contextInfo.addDeviceExtension(VK_EXT_DESCRIPTOR_INDEXING_EXTENSION_NAME);
-  contextInfo.addDeviceExtension(VK_EXT_SCALAR_BLOCK_LAYOUT_EXTENSION_NAME);
-  // #VKRay: Activate the ray tracing extension
-  contextInfo.addDeviceExtension(VK_KHR_MAINTENANCE3_EXTENSION_NAME);
-  contextInfo.addDeviceExtension(VK_KHR_PIPELINE_LIBRARY_EXTENSION_NAME);
-  contextInfo.addDeviceExtension(VK_KHR_DEFERRED_HOST_OPERATIONS_EXTENSION_NAME);
-  contextInfo.addDeviceExtension(VK_KHR_BUFFER_DEVICE_ADDRESS_EXTENSION_NAME);
-  // #VKRay: Activate the ray tracing extension
-  vk::PhysicalDeviceAccelerationStructureFeaturesKHR accelFeature;
-  contextInfo.addDeviceExtension(VK_KHR_ACCELERATION_STRUCTURE_EXTENSION_NAME, false,
-                                 &accelFeature);
-  vk::PhysicalDeviceRayTracingPipelineFeaturesKHR rtPipelineFeature;
-  contextInfo.addDeviceExtension(VK_KHR_RAY_TRACING_PIPELINE_EXTENSION_NAME, false,
-                                 &rtPipelineFeature);
-
-  // Creating Vulkan base application
-  nvvk::Context vkctx{};
-  vkctx.initInstance(contextInfo);
-  // Find all compatible devices
-  auto compatibleDevices = vkctx.getCompatibleDevices(contextInfo);
-  assert(!compatibleDevices.empty());
-  // Use a compatible device
-  vkctx.initDevice(compatibleDevices[0], contextInfo);
-
-  // Create example
-  HelloVulkan helloVk;
-
-  // Window need to be opened to get the surface on which to draw
-  const vk::SurfaceKHR surface = helloVk.getVkSurface(vkctx.m_instance, window);
-  vkctx.setGCTQueueWithPresent(surface);
-
-  helloVk.setup(vkctx.m_instance, vkctx.m_device, vkctx.m_physicalDevice,
-                vkctx.m_queueGCT.familyIndex);
-  helloVk.createSwapchain(surface, SAMPLE_WIDTH, SAMPLE_HEIGHT);
-  helloVk.createDepthBuffer();
-  helloVk.createRenderPass();
-  helloVk.createFrameBuffers();
-
-  // Setup Imgui
-  helloVk.initGUI(0);  // Using sub-pass 0
-
-  // Creation of the example
-  //  helloVk.loadModel(nvh::findFile("media/scenes/Medieval_building.obj", defaultSearchPaths, true));
-  helloVk.loadModel(nvh::findFile("media/scenes/plane.obj", defaultSearchPaths, true));
-  helloVk.createSpheres(2000000);
-
-  helloVk.createOffscreenRender();
-  helloVk.createDescriptorSetLayout();
-  helloVk.createGraphicsPipeline();
-  helloVk.createUniformBuffer();
-  helloVk.createSceneDescriptionBuffer();
-  helloVk.updateDescriptorSet();
-
-  // #VKRay
-  helloVk.initRayTracing();
-  helloVk.createBottomLevelAS();
-  helloVk.createTopLevelAS();
-  helloVk.createRtDescriptorSet();
-  helloVk.createRtPipeline();
-  helloVk.createRtShaderBindingTable();
-
-  helloVk.createPostDescriptor();
-  helloVk.createPostPipeline();
-  helloVk.updatePostDescriptorSet();
-
-
-  nvmath::vec4f clearColor   = nvmath::vec4f(1, 1, 1, 1.00f);
-  bool          useRaytracer = true;
-
-
-  helloVk.setupGlfwCallbacks(window);
-  ImGui_ImplGlfw_InitForVulkan(window, true);
-
-  // Main loop
-  while(!glfwWindowShouldClose(window))
-  {
-    glfwPollEvents();
-    if(helloVk.isMinimized())
-      continue;
-
-    // Start the Dear ImGui frame
-    ImGui_ImplGlfw_NewFrame();
-    ImGui::NewFrame();
-
-    // Show UI window.
-    if(helloVk.showGui())
-    {
-      ImGuiH::Panel::Begin();
-      ImGui::ColorEdit3("Clear color", reinterpret_cast<float*>(&clearColor));
-      ImGui::Checkbox("Ray Tracer mode", &useRaytracer);  // Switch between raster and ray tracing
-
-      renderUI(helloVk);
-      ImGui::Text("Application average %.3f ms/frame (%.1f FPS)",
-                  1000.0f / ImGui::GetIO().Framerate, ImGui::GetIO().Framerate);
-      ImGuiH::Control::Info("", "", "(F10) Toggle Pane", ImGuiH::Control::Flags::Disabled);
-      ImGuiH::Panel::End();
-    }
-
-    // Start rendering the scene
-    helloVk.prepareFrame();
-
-    // Start command buffer of this frame
-    auto                     curFrame = helloVk.getCurFrame();
-    const vk::CommandBuffer& cmdBuf   = helloVk.getCommandBuffers()[curFrame];
-
-    cmdBuf.begin({vk::CommandBufferUsageFlagBits::eOneTimeSubmit});
-
-    // Updating camera buffer
-    helloVk.updateUniformBuffer(cmdBuf);
->>>>>>> 60b91910
-
-        std::string exe = argv[0];
-        std::replace(exe.begin(), exe.end(), '\\', '/');
-
-<<<<<<< HEAD
-        size_t last = exe.rfind('/');
-        if (last != std::string::npos) {
-            executable_path = exe.substr(0, last) + std::string("/");
-        }
-    }
-    defaultSearchPaths = {
-        PROJECT_ABSDIRECTORY,
-        PROJECT_ABSDIRECTORY "../",
-        executable_path + std::string(PROJECT_RELDIRECTORY),
-        executable_path + std::string(PROJECT_RELDIRECTORY) + std::string("../"),
-    };
-
-    // Enabling the extension feature
-    vk::PhysicalDeviceRayTracingFeaturesKHR raytracingFeature;
-
-    // Creates the context: instance, device and queues.
-    // --------------------------------------------------------------------------------------------
-    vkpbr::ContextCreateInfo context_ci(/* use_validation=*/true);
-    context_ci.SetVersion(1, 2);
-    context_ci.AddInstanceLayer("VK_LAYER_LUNARG_monitor", /*optional = */ true);
-    context_ci.AddInstanceExtension(
-        {VK_KHR_SURFACE_EXTENSION_NAME, VK_KHR_GET_PHYSICAL_DEVICE_PROPERTIES_2_EXTENSION_NAME});
-#ifdef WIN32
-    context_ci.AddInstanceExtension(VK_KHR_WIN32_SURFACE_EXTENSION_NAME);
-#else
-    context_ci.AddInstanceExtension(
-        {VK_KHR_XLIB_SURFACE_EXTENSION_NAME, VK_KHR_XCB_SURFACE_EXTENSION_NAME});
-#endif
-    context_ci.AddDeviceExtension(
-        {VK_KHR_SWAPCHAIN_EXTENSION_NAME, VK_KHR_DEDICATED_ALLOCATION_EXTENSION_NAME,
-         VK_KHR_GET_MEMORY_REQUIREMENTS_2_EXTENSION_NAME, VK_EXT_DESCRIPTOR_INDEXING_EXTENSION_NAME,
-         VK_EXT_SCALAR_BLOCK_LAYOUT_EXTENSION_NAME, VK_KHR_MAINTENANCE3_EXTENSION_NAME,
-         VK_KHR_PIPELINE_LIBRARY_EXTENSION_NAME, VK_KHR_DEFERRED_HOST_OPERATIONS_EXTENSION_NAME,
-         VK_KHR_BUFFER_DEVICE_ADDRESS_EXTENSION_NAME});
-    context_ci.AddDeviceExtension(VK_KHR_RAY_TRACING_EXTENSION_NAME, /*optional=*/false,
-                                  &raytracingFeature);
-    vkpbr::Context vk_context;
-    vk_context.InitInstance(context_ci);
-    auto compatible_gpus = vk_context.GetCompatibleDevices(context_ci);
-    CHECK(!compatible_gpus.empty());
-    CHECK(vk_context.InitDevice(compatible_gpus[0], context_ci));
-
-
-    // Create example
-    // --------------------------------------------------------------------------------------------
-    HelloVulkan helloVk;
-
-    // Shares the camera with the app.
-    helloVk.SetCameraNavigator(camera_navigator);
-    const vk::SurfaceKHR surface = helloVk.AcquireSurface(vk_context.Instance(), window);
-    vk_context.SetGCTQueueWithPresent(surface);
-    helloVk.Setup(vk_context.Instance(), vk_context.Device(), vk_context.Gpu(),
-                  vk_context.GetGctQueueFamilyIndex());
-
-    helloVk.MakeSurface(surface, SAMPLE_WIDTH, SAMPLE_HEIGHT);
-    helloVk.MakeDepthBuffer();
-    helloVk.MakeRenderPass();
-    helloVk.MakeFrameBuffers();
-
-    // Setup Imgui
-    helloVk.InitGui(0);  // Using sub-pass 0
-
-    // Creation of the example
-    //  helloVk.loadModel(io::FindFile("media/scenes/Medieval_building.obj", defaultSearchPaths));
-    //helloVk.LoadModel(io::FindFile("media/scenes/plane.obj", defaultSearchPaths));
-    helloVk.LoadGltfModel(io::FindFile("scenes/cornellBox.gltf", defaultSearchPaths));
-    helloVk.createSpheres();
-
-    helloVk.createOffscreenRender();
-    helloVk.BuildDescriptorSetLayout();
-    helloVk.BuildGraphicsPipeline();
-    helloVk.BuildUniformBuffer();
-    //helloVk.BuildSceneDescriptionBuffer();
-    helloVk.UpdateDescriptorSet();
-
-    // #VKRay
-    helloVk.initRayTracing();
-    helloVk.createBottomLevelAS();
-    helloVk.createTopLevelAS();
-    helloVk.createRtDescriptorSet();
-    helloVk.createRtPipeline();
-    helloVk.createRtShaderBindingTable();
-
-    helloVk.createPostDescriptor();
-    helloVk.createPostPipeline();
-    helloVk.updatePostDescriptorSet();
-
-
-    glm::vec4 clearColor   = glm::vec4(1, 1, 1, 1.00f);
-    bool      useRaytracer = false;
-
-
-    helloVk.SetupGlfwCallbacks();
-    ImGui_ImplGlfw_InitForVulkan(window, true);
-
-    // Main loop
-    while (!glfwWindowShouldClose(window)) {
-        glfwPollEvents();
-        if (helloVk.IsMinimized(/*sleep_if_so=*/true))
-            continue;
-
-        // Start the Dear ImGui frame
-        ImGui_ImplGlfw_NewFrame();
-        ImGui::NewFrame();
-
-        // Updating camera buffer
-        helloVk.UpdateUniformBuffer();
-
-        // Show UI window.
-        if (1 == 1) {
-            ImGui::ColorEdit3("Clear color", reinterpret_cast<float*>(&clearColor));
-            ImGui::Checkbox("Ray Tracer mode",
-                            &useRaytracer);  // Switch between raster and ray tracing
-
-            static int item = 1;
-            if (ImGui::Combo("Up Vector", &item, "X\0Y\0Z\0\0")) {
-                vkpbr::CameraNavigator::Camera c = camera_navigator->GetLookAt();
-                glm::vec3                      up(item == 0, item == 1, item == 2);
-                camera_navigator->SetLookAt(c.eye, c.center, up);
-            }
-            ImGui::SliderFloat3("Light Position", &helloVk.m_pushConstant.lightPosition.x, -20.f,
-                                20.f);
-            ImGui::SliderFloat("Light Intensity", &helloVk.m_pushConstant.lightIntensity, 0.f,
-                               100.f);
-            ImGui::RadioButton("Point", &helloVk.m_pushConstant.lightType, 0);
-            ImGui::SameLine();
-            ImGui::RadioButton("Infinite", &helloVk.m_pushConstant.lightType, 1);
-            if (ImGui::Button("Reset camera")) {
-                camera_navigator->SetMode(vkpbr::CameraNavigator::Modes::kFly);
-                camera_navigator->SetLookAt(glm::vec3(20, 20, 20), glm::vec3(0, 1, 0),
-                                            glm::vec3(0, 1, 0), true);
-                camera_navigator->SetMode(vkpbr::CameraNavigator::Modes::kExamine);
-            }
-
-            ImGui::Text("Application average %.3f ms/frame (%.1f FPS)",
-                        1000.0f / ImGui::GetIO().Framerate, ImGui::GetIO().Framerate);
-            ImGui::Render();
-        }
-
-        // Start rendering the scene
-        helloVk.PrepareFrame();
-
-        // Start command buffer of this frame
-        auto                     curFrame = helloVk.CurrentFrameIndex();
-        const vk::CommandBuffer& cmdBuff  = helloVk.cmd_buffers()[curFrame];
-
-        cmdBuff.begin({vk::CommandBufferUsageFlagBits::eOneTimeSubmit});
-
-        // Clearing screen
-        vk::ClearValue clearValues[2];
-        clearValues[0].setColor(
-            std::array<float, 4>({clearColor[0], clearColor[1], clearColor[2], clearColor[3]}));
-        clearValues[1].setDepthStencil({1.0f, 0});
-
-        // Offscreen render pass
-        {
-            vk::RenderPassBeginInfo offscreenRenderPassBeginInfo;
-            offscreenRenderPassBeginInfo.setClearValueCount(2);
-            offscreenRenderPassBeginInfo.setPClearValues(clearValues);
-            offscreenRenderPassBeginInfo.setRenderPass(helloVk.m_offscreenRenderPass);
-            offscreenRenderPassBeginInfo.setFramebuffer(helloVk.m_offscreenFramebuffer);
-            offscreenRenderPassBeginInfo.setRenderArea({{}, helloVk.window_size()});
-
-            // Rendering Scene
-            if (useRaytracer) {
-                helloVk.raytrace(cmdBuff, clearColor);
-            } else {
-                cmdBuff.beginRenderPass(offscreenRenderPassBeginInfo, vk::SubpassContents::eInline);
-                helloVk.rasterize(cmdBuff);
-                cmdBuff.endRenderPass();
-            }
-        }
-
-        // 2nd rendering pass: tone mapper, UI
-        {
-            vk::RenderPassBeginInfo postRenderPassBeginInfo;
-            postRenderPassBeginInfo.setClearValueCount(2);
-            postRenderPassBeginInfo.setPClearValues(clearValues);
-            postRenderPassBeginInfo.setRenderPass(helloVk.render_pass());
-            postRenderPassBeginInfo.setFramebuffer(helloVk.framebuffers()[curFrame]);
-            postRenderPassBeginInfo.setRenderArea({{}, helloVk.window_size()});
-
-            cmdBuff.beginRenderPass(postRenderPassBeginInfo, vk::SubpassContents::eInline);
-            // Rendering tonemapper
-            helloVk.drawPost(cmdBuff);
-            // Rendering UI
-            ImGui::RenderDrawDataVK(cmdBuff, ImGui::GetDrawData());
-            cmdBuff.endRenderPass();
-        }
-
-        // Submit for display
-        cmdBuff.end();
-        helloVk.SubmitFrame();
-    }
-
-    // Cleanup
-    helloVk.device().waitIdle();
-    helloVk.destroyResources();
-    helloVk.UnloadContext();
-=======
-    // Offscreen render pass
-    {
-      vk::RenderPassBeginInfo offscreenRenderPassBeginInfo;
-      offscreenRenderPassBeginInfo.setClearValueCount(2);
-      offscreenRenderPassBeginInfo.setPClearValues(clearValues);
-      offscreenRenderPassBeginInfo.setRenderPass(helloVk.m_offscreenRenderPass);
-      offscreenRenderPassBeginInfo.setFramebuffer(helloVk.m_offscreenFramebuffer);
-      offscreenRenderPassBeginInfo.setRenderArea({{}, helloVk.getSize()});
-
-      // Rendering Scene
-      if(useRaytracer)
-      {
-        helloVk.raytrace(cmdBuf, clearColor);
-      }
-      else
-      {
-        cmdBuf.beginRenderPass(offscreenRenderPassBeginInfo, vk::SubpassContents::eInline);
-        helloVk.rasterize(cmdBuf);
-        cmdBuf.endRenderPass();
-      }
-    }
-
-    // 2nd rendering pass: tone mapper, UI
-    {
-      vk::RenderPassBeginInfo postRenderPassBeginInfo;
-      postRenderPassBeginInfo.setClearValueCount(2);
-      postRenderPassBeginInfo.setPClearValues(clearValues);
-      postRenderPassBeginInfo.setRenderPass(helloVk.getRenderPass());
-      postRenderPassBeginInfo.setFramebuffer(helloVk.getFramebuffers()[curFrame]);
-      postRenderPassBeginInfo.setRenderArea({{}, helloVk.getSize()});
-
-      cmdBuf.beginRenderPass(postRenderPassBeginInfo, vk::SubpassContents::eInline);
-      // Rendering tonemapper
-      helloVk.drawPost(cmdBuf);
-      // Rendering UI
-      ImGui::Render();
-      ImGui::RenderDrawDataVK(cmdBuf, ImGui::GetDrawData());
-      cmdBuf.endRenderPass();
-    }
-
-    // Submit for display
-    cmdBuf.end();
-    helloVk.submitFrame();
-  }
-
-  // Cleanup
-  helloVk.getDevice().waitIdle();
-  helloVk.destroyResources();
-  helloVk.destroy();
->>>>>>> 60b91910
-
-    vk_context.DeInit();
-
-    glfwDestroyWindow(window);
-    glfwTerminate();
-
-    return 0;
-}+/* Copyright (c) 2014-2018, NVIDIA CORPORATION. All rights reserved.
+ *
+ * Redistribution and use in source and binary forms, with or without
+ * modification, are permitted provided that the following conditions
+ * are met:
+ *  * Redistributions of source code must retain the above copyright
+ *    notice, this list of conditions and the following disclaimer.
+ *  * Redistributions in binary form must reproduce the above copyright
+ *    notice, this list of conditions and the following disclaimer in the
+ *    documentation and/or other materials provided with the distribution.
+ *  * Neither the name of NVIDIA CORPORATION nor the names of its
+ *    contributors may be used to endorse or promote products derived
+ *    from this software without specific prior written permission.
+ *
+ * THIS SOFTWARE IS PROVIDED BY THE COPYRIGHT HOLDERS ``AS IS'' AND ANY
+ * EXPRESS OR IMPLIED WARRANTIES, INCLUDING, BUT NOT LIMITED TO, THE
+ * IMPLIED WARRANTIES OF MERCHANTABILITY AND FITNESS FOR A PARTICULAR
+ * PURPOSE ARE DISCLAIMED.  IN NO EVENT SHALL THE COPYRIGHT OWNER OR
+ * CONTRIBUTORS BE LIABLE FOR ANY DIRECT, INDIRECT, INCIDENTAL, SPECIAL,
+ * EXEMPLARY, OR CONSEQUENTIAL DAMAGES (INCLUDING, BUT NOT LIMITED TO,
+ * PROCUREMENT OF SUBSTITUTE GOODS OR SERVICES; LOSS OF USE, DATA, OR
+ * PROFITS; OR BUSINESS INTERRUPTION) HOWEVER CAUSED AND ON ANY THEORY
+ * OF LIABILITY, WHETHER IN CONTRACT, STRICT LIABILITY, OR TORT
+ * (INCLUDING NEGLIGENCE OR OTHERWISE) ARISING IN ANY WAY OUT OF THE USE
+ * OF THIS SOFTWARE, EVEN IF ADVISED OF THE POSSIBILITY OF SUCH DAMAGE.
+ */
+
+// ImGui - standalone example application for Glfw + Vulkan, using programmable
+// pipeline If you are new to ImGui, see examples/README.txt and documentation
+// at the top of imgui.cpp.
+
+#include <array>
+#include <vulkan/vulkan.hpp>
+VULKAN_HPP_DEFAULT_DISPATCH_LOADER_DYNAMIC_STORAGE
+
+#include "imgui.h"
+#include "imgui_impl_glfw.h"
+
+#include "hello_vulkan.h"
+#include "imgui_camera_widget.h"
+#include "nvh/cameramanipulator.hpp"
+#include "nvh/fileoperations.hpp"
+#include "nvpsystem.hpp"
+#include "nvvk/appbase_vkpp.hpp"
+#include "nvvk/commands_vk.hpp"
+#include "nvvk/context_vk.hpp"
+
+
+//////////////////////////////////////////////////////////////////////////
+#define UNUSED(x) (void)(x)
+//////////////////////////////////////////////////////////////////////////
+
+// Default search path for shaders
+std::vector<std::string> defaultSearchPaths;
+
+// GLFW Callback functions
+static void onErrorCallback(int error, const char* description)
+{
+  fprintf(stderr, "GLFW Error %d: %s\n", error, description);
+}
+
+// Extra UI
+void renderUI(HelloVulkan& helloVk)
+{
+  ImGuiH::CameraWidget();
+  if(ImGui::CollapsingHeader("Light"))
+  {
+    ImGui::RadioButton("Point", &helloVk.m_pushConstant.lightType, 0);
+    ImGui::SameLine();
+    ImGui::RadioButton("Infinite", &helloVk.m_pushConstant.lightType, 1);
+
+    ImGui::SliderFloat3("Position", &helloVk.m_pushConstant.lightPosition.x, -20.f, 20.f);
+    ImGui::SliderFloat("Intensity", &helloVk.m_pushConstant.lightIntensity, 0.f, 150.f);
+  }
+  ImGui::Text("Nb Spheres and Cubes: %d", helloVk.m_spheres.size());
+}
+
+//////////////////////////////////////////////////////////////////////////
+//////////////////////////////////////////////////////////////////////////
+//////////////////////////////////////////////////////////////////////////
+static int const SAMPLE_WIDTH  = 1280;
+static int const SAMPLE_HEIGHT = 720;
+
+//--------------------------------------------------------------------------------------------------
+// Application Entry
+//
+int main(int argc, char** argv)
+{
+  UNUSED(argc);
+
+  // Setup GLFW window
+  glfwSetErrorCallback(onErrorCallback);
+  if(!glfwInit())
+  {
+    return 1;
+  }
+  glfwWindowHint(GLFW_CLIENT_API, GLFW_NO_API);
+  GLFWwindow* window =
+      glfwCreateWindow(SAMPLE_WIDTH, SAMPLE_HEIGHT, PROJECT_NAME, nullptr, nullptr);
+
+  // Setup camera
+  CameraManip.setWindowSize(SAMPLE_WIDTH, SAMPLE_HEIGHT);
+  CameraManip.setLookat(nvmath::vec3f(20, 20, 20), nvmath::vec3f(0, 1, 0), nvmath::vec3f(0, 1, 0));
+
+  // Setup Vulkan
+  if(!glfwVulkanSupported())
+  {
+    printf("GLFW: Vulkan Not Supported\n");
+    return 1;
+  }
+
+  // setup some basic things for the sample, logging file for example
+  NVPSystem system(argv[0], PROJECT_NAME);
+
+  // Search path for shaders and other media
+  defaultSearchPaths = {
+      PROJECT_ABSDIRECTORY,
+      PROJECT_ABSDIRECTORY "..",
+      NVPSystem::exePath(),
+      NVPSystem::exePath() + std::string(PROJECT_NAME),
+  };
+
+  // Requesting Vulkan extensions and layers
+  nvvk::ContextCreateInfo contextInfo(true);
+  contextInfo.setVersion(1, 2);
+  contextInfo.addInstanceLayer("VK_LAYER_LUNARG_monitor", true);
+  contextInfo.addInstanceExtension(VK_KHR_SURFACE_EXTENSION_NAME);
+  contextInfo.addInstanceExtension(VK_EXT_DEBUG_UTILS_EXTENSION_NAME, true);
+#ifdef WIN32
+  contextInfo.addInstanceExtension(VK_KHR_WIN32_SURFACE_EXTENSION_NAME);
+#else
+  contextInfo.addInstanceExtension(VK_KHR_XLIB_SURFACE_EXTENSION_NAME);
+  contextInfo.addInstanceExtension(VK_KHR_XCB_SURFACE_EXTENSION_NAME);
+#endif
+  contextInfo.addInstanceExtension(VK_KHR_GET_PHYSICAL_DEVICE_PROPERTIES_2_EXTENSION_NAME);
+  contextInfo.addDeviceExtension(VK_KHR_SWAPCHAIN_EXTENSION_NAME);
+  contextInfo.addDeviceExtension(VK_KHR_DEDICATED_ALLOCATION_EXTENSION_NAME);
+  contextInfo.addDeviceExtension(VK_KHR_GET_MEMORY_REQUIREMENTS_2_EXTENSION_NAME);
+  contextInfo.addDeviceExtension(VK_EXT_DESCRIPTOR_INDEXING_EXTENSION_NAME);
+  contextInfo.addDeviceExtension(VK_EXT_SCALAR_BLOCK_LAYOUT_EXTENSION_NAME);
+  // #VKRay: Activate the ray tracing extension
+  contextInfo.addDeviceExtension(VK_KHR_MAINTENANCE3_EXTENSION_NAME);
+  contextInfo.addDeviceExtension(VK_KHR_PIPELINE_LIBRARY_EXTENSION_NAME);
+  contextInfo.addDeviceExtension(VK_KHR_DEFERRED_HOST_OPERATIONS_EXTENSION_NAME);
+  contextInfo.addDeviceExtension(VK_KHR_BUFFER_DEVICE_ADDRESS_EXTENSION_NAME);
+  // #VKRay: Activate the ray tracing extension
+  vk::PhysicalDeviceAccelerationStructureFeaturesKHR accelFeature;
+  contextInfo.addDeviceExtension(VK_KHR_ACCELERATION_STRUCTURE_EXTENSION_NAME, false,
+                                 &accelFeature);
+  vk::PhysicalDeviceRayTracingPipelineFeaturesKHR rtPipelineFeature;
+  contextInfo.addDeviceExtension(VK_KHR_RAY_TRACING_PIPELINE_EXTENSION_NAME, false,
+                                 &rtPipelineFeature);
+
+  // Creating Vulkan base application
+  nvvk::Context vkctx{};
+  vkctx.initInstance(contextInfo);
+  // Find all compatible devices
+  auto compatibleDevices = vkctx.getCompatibleDevices(contextInfo);
+  assert(!compatibleDevices.empty());
+  // Use a compatible device
+  vkctx.initDevice(compatibleDevices[0], contextInfo);
+
+  // Create example
+  HelloVulkan helloVk;
+
+  // Window need to be opened to get the surface on which to draw
+  const vk::SurfaceKHR surface = helloVk.getVkSurface(vkctx.m_instance, window);
+  vkctx.setGCTQueueWithPresent(surface);
+
+  helloVk.setup(vkctx.m_instance, vkctx.m_device, vkctx.m_physicalDevice,
+                vkctx.m_queueGCT.familyIndex);
+  helloVk.createSwapchain(surface, SAMPLE_WIDTH, SAMPLE_HEIGHT);
+  helloVk.createDepthBuffer();
+  helloVk.createRenderPass();
+  helloVk.createFrameBuffers();
+
+  // Setup Imgui
+  helloVk.initGUI(0);  // Using sub-pass 0
+
+  // Creation of the example
+  //  helloVk.loadModel(nvh::findFile("media/scenes/Medieval_building.obj", defaultSearchPaths, true));
+  helloVk.loadModel(nvh::findFile("media/scenes/plane.obj", defaultSearchPaths, true));
+  helloVk.createSpheres(2000000);
+
+  helloVk.createOffscreenRender();
+  helloVk.createDescriptorSetLayout();
+  helloVk.createGraphicsPipeline();
+  helloVk.createUniformBuffer();
+  helloVk.createSceneDescriptionBuffer();
+  helloVk.updateDescriptorSet();
+
+  // #VKRay
+  helloVk.initRayTracing();
+  helloVk.createBottomLevelAS();
+  helloVk.createTopLevelAS();
+  helloVk.createRtDescriptorSet();
+  helloVk.createRtPipeline();
+  helloVk.createRtShaderBindingTable();
+
+  helloVk.createPostDescriptor();
+  helloVk.createPostPipeline();
+  helloVk.updatePostDescriptorSet();
+
+
+  nvmath::vec4f clearColor   = nvmath::vec4f(1, 1, 1, 1.00f);
+  bool          useRaytracer = true;
+
+
+  helloVk.setupGlfwCallbacks(window);
+  ImGui_ImplGlfw_InitForVulkan(window, true);
+
+  // Main loop
+  while(!glfwWindowShouldClose(window))
+  {
+    glfwPollEvents();
+    if(helloVk.isMinimized())
+      continue;
+
+    // Start the Dear ImGui frame
+    ImGui_ImplGlfw_NewFrame();
+    ImGui::NewFrame();
+
+    // Show UI window.
+    if(helloVk.showGui())
+    {
+      ImGuiH::Panel::Begin();
+      ImGui::ColorEdit3("Clear color", reinterpret_cast<float*>(&clearColor));
+      ImGui::Checkbox("Ray Tracer mode", &useRaytracer);  // Switch between raster and ray tracing
+
+      renderUI(helloVk);
+      ImGui::Text("Application average %.3f ms/frame (%.1f FPS)",
+                  1000.0f / ImGui::GetIO().Framerate, ImGui::GetIO().Framerate);
+      ImGuiH::Control::Info("", "", "(F10) Toggle Pane", ImGuiH::Control::Flags::Disabled);
+      ImGuiH::Panel::End();
+    }
+
+    // Start rendering the scene
+    helloVk.prepareFrame();
+
+    // Start command buffer of this frame
+    auto                     curFrame = helloVk.getCurFrame();
+    const vk::CommandBuffer& cmdBuf   = helloVk.getCommandBuffers()[curFrame];
+
+    cmdBuf.begin({vk::CommandBufferUsageFlagBits::eOneTimeSubmit});
+
+    // Updating camera buffer
+    helloVk.updateUniformBuffer(cmdBuf);
+
+    // Clearing screen
+    vk::ClearValue clearValues[2];
+    clearValues[0].setColor(
+        std::array<float, 4>({clearColor[0], clearColor[1], clearColor[2], clearColor[3]}));
+    clearValues[1].setDepthStencil({1.0f, 0});
+
+    // Offscreen render pass
+    {
+      vk::RenderPassBeginInfo offscreenRenderPassBeginInfo;
+      offscreenRenderPassBeginInfo.setClearValueCount(2);
+      offscreenRenderPassBeginInfo.setPClearValues(clearValues);
+      offscreenRenderPassBeginInfo.setRenderPass(helloVk.m_offscreenRenderPass);
+      offscreenRenderPassBeginInfo.setFramebuffer(helloVk.m_offscreenFramebuffer);
+      offscreenRenderPassBeginInfo.setRenderArea({{}, helloVk.getSize()});
+
+      // Rendering Scene
+      if(useRaytracer)
+      {
+        helloVk.raytrace(cmdBuf, clearColor);
+      }
+      else
+      {
+        cmdBuf.beginRenderPass(offscreenRenderPassBeginInfo, vk::SubpassContents::eInline);
+        helloVk.rasterize(cmdBuf);
+        cmdBuf.endRenderPass();
+      }
+    }
+
+    // 2nd rendering pass: tone mapper, UI
+    {
+      vk::RenderPassBeginInfo postRenderPassBeginInfo;
+      postRenderPassBeginInfo.setClearValueCount(2);
+      postRenderPassBeginInfo.setPClearValues(clearValues);
+      postRenderPassBeginInfo.setRenderPass(helloVk.getRenderPass());
+      postRenderPassBeginInfo.setFramebuffer(helloVk.getFramebuffers()[curFrame]);
+      postRenderPassBeginInfo.setRenderArea({{}, helloVk.getSize()});
+
+      cmdBuf.beginRenderPass(postRenderPassBeginInfo, vk::SubpassContents::eInline);
+      // Rendering tonemapper
+      helloVk.drawPost(cmdBuf);
+      // Rendering UI
+      ImGui::Render();
+      ImGui::RenderDrawDataVK(cmdBuf, ImGui::GetDrawData());
+      cmdBuf.endRenderPass();
+    }
+
+    // Submit for display
+    cmdBuf.end();
+    helloVk.submitFrame();
+  }
+
+  // Cleanup
+  helloVk.getDevice().waitIdle();
+  helloVk.destroyResources();
+  helloVk.destroy();
+
+  vkctx.deinit();
+
+  glfwDestroyWindow(window);
+  glfwTerminate();
+
+  return 0;
+}