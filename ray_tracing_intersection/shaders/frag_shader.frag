#version 450
#extension GL_ARB_separate_shader_objects : enable
#extension GL_EXT_nonuniform_qualifier : enable
#extension GL_GOOGLE_include_directive : enable
#extension GL_EXT_scalar_block_layout : enable

#include "bindings.glsl"
#include "gltf.glsl"
#include "wavefront.glsl"

layout(push_constant) uniform shaderInformation
{
    vec3  lightPosition;
    uint  instanceId;
    float lightIntensity;
    int   lightType;
    int   materialId;
}
pushC;

// clang-format off
// Incoming 
//layout(location = 0) flat in int matIndex;
layout(location = 1) in vec2 fragTexCoord;
layout(location = 2) in vec3 fragNormal;
layout(location = 3) in vec3 viewDir;
layout(location = 4) in vec3 worldPos;
// Outgoing
layout(location = 0) out vec4 outColor;
// // Buffers
// layout(binding = 1, scalar) buffer MatColorBufferObject { WaveFrontMaterial m[]; } materials[];
// layout(binding = 2, scalar) buffer ScnDesc { sceneDesc i[]; } scnDesc;
// layout(binding = 3) uniform sampler2D[] textureSamplers;
// layout(binding = 4, scalar) buffer MatIndex { int i[]; } matIdx[];
layout(binding = kDsbMaterials, set = 0) buffer _GltfMaterial {
  GltfMaterial materials[];
  };
layout(binding = kDsbTextures, set = 0) uniform sampler2D[] textureSamplers;

// clang-format on


void main()
{
    // // Object of this instance
    // int objId = scnDesc.i[pushC.instanceId].objId;

    // // Material of the object
    // int               matIndex = matIdx[objId].i[gl_PrimitiveID];
    // WaveFrontMaterial mat      = materials[objId].m[matIndex];

<<<<<<< HEAD
    GltfMaterial mat = materials[nonuniformEXT(pushC.materialId)];
=======
  // Material of the object
  int               matIndex = matIdx[nonuniformEXT(objId)].i[gl_PrimitiveID];
  WaveFrontMaterial mat      = materials[nonuniformEXT(objId)].m[matIndex];
>>>>>>> 60b91910

    vec3 N = normalize(fragNormal);

    // Vector toward light
    vec3  L;
    float lightIntensity = pushC.lightIntensity;
    if (pushC.lightType == 0) {
        vec3  lDir     = pushC.lightPosition - worldPos;
        float d        = length(lDir);
        lightIntensity = pushC.lightIntensity / (d * d);
        L              = normalize(lDir);
    } else {
        L = normalize(pushC.lightPosition - vec3(0));
    }


<<<<<<< HEAD
    // Diffuse
    vec3 diffuse = computeDiffuse(mat, L, N);
    // if(mat.textureId >= 0)
    // {
    //   int  txtOffset  = scnDesc.i[pushC.instanceId].txtOffset;
    //   uint txtId      = txtOffset + mat.textureId;
    //   vec3 diffuseTxt = texture(textureSamplers[txtId], fragTexCoord).xyz;
    //   diffuse *= diffuseTxt;
    // }
    if (mat.pbrBaseColorTexture > -1) {
        uint texture_id = mat.pbrBaseColorTexture;
        vec3 diffuse_texture =
            texture(textureSamplers[nonuniformEXT(texture_id)], fragTexCoord).xyz;
        diffuse *= diffuse_texture;
    }
=======
  // Diffuse
  vec3 diffuse = computeDiffuse(mat, L, N);
  if(mat.textureId >= 0)
  {
    int  txtOffset  = scnDesc.i[pushC.instanceId].txtOffset;
    uint txtId      = txtOffset + mat.textureId;
    vec3 diffuseTxt = texture(textureSamplers[nonuniformEXT(txtId)], fragTexCoord).xyz;
    diffuse *= diffuseTxt;
  }
>>>>>>> 60b91910

    // Specular
    vec3 specular = computeSpecular(mat, viewDir, L, N);

    // Result
    outColor = vec4(lightIntensity * (diffuse + specular), 1);
}<|MERGE_RESOLUTION|>--- conflicted
+++ resolved
@@ -1,108 +1,79 @@
-#version 450
-#extension GL_ARB_separate_shader_objects : enable
-#extension GL_EXT_nonuniform_qualifier : enable
-#extension GL_GOOGLE_include_directive : enable
-#extension GL_EXT_scalar_block_layout : enable
-
-#include "bindings.glsl"
-#include "gltf.glsl"
-#include "wavefront.glsl"
-
-layout(push_constant) uniform shaderInformation
-{
-    vec3  lightPosition;
-    uint  instanceId;
-    float lightIntensity;
-    int   lightType;
-    int   materialId;
-}
-pushC;
-
-// clang-format off
-// Incoming 
-//layout(location = 0) flat in int matIndex;
-layout(location = 1) in vec2 fragTexCoord;
-layout(location = 2) in vec3 fragNormal;
-layout(location = 3) in vec3 viewDir;
-layout(location = 4) in vec3 worldPos;
-// Outgoing
-layout(location = 0) out vec4 outColor;
-// // Buffers
-// layout(binding = 1, scalar) buffer MatColorBufferObject { WaveFrontMaterial m[]; } materials[];
-// layout(binding = 2, scalar) buffer ScnDesc { sceneDesc i[]; } scnDesc;
-// layout(binding = 3) uniform sampler2D[] textureSamplers;
-// layout(binding = 4, scalar) buffer MatIndex { int i[]; } matIdx[];
-layout(binding = kDsbMaterials, set = 0) buffer _GltfMaterial {
-  GltfMaterial materials[];
-  };
-layout(binding = kDsbTextures, set = 0) uniform sampler2D[] textureSamplers;
-
-// clang-format on
-
-
-void main()
-{
-    // // Object of this instance
-    // int objId = scnDesc.i[pushC.instanceId].objId;
-
-    // // Material of the object
-    // int               matIndex = matIdx[objId].i[gl_PrimitiveID];
-    // WaveFrontMaterial mat      = materials[objId].m[matIndex];
-
-<<<<<<< HEAD
-    GltfMaterial mat = materials[nonuniformEXT(pushC.materialId)];
-=======
-  // Material of the object
-  int               matIndex = matIdx[nonuniformEXT(objId)].i[gl_PrimitiveID];
-  WaveFrontMaterial mat      = materials[nonuniformEXT(objId)].m[matIndex];
->>>>>>> 60b91910
-
-    vec3 N = normalize(fragNormal);
-
-    // Vector toward light
-    vec3  L;
-    float lightIntensity = pushC.lightIntensity;
-    if (pushC.lightType == 0) {
-        vec3  lDir     = pushC.lightPosition - worldPos;
-        float d        = length(lDir);
-        lightIntensity = pushC.lightIntensity / (d * d);
-        L              = normalize(lDir);
-    } else {
-        L = normalize(pushC.lightPosition - vec3(0));
-    }
-
-
-<<<<<<< HEAD
-    // Diffuse
-    vec3 diffuse = computeDiffuse(mat, L, N);
-    // if(mat.textureId >= 0)
-    // {
-    //   int  txtOffset  = scnDesc.i[pushC.instanceId].txtOffset;
-    //   uint txtId      = txtOffset + mat.textureId;
-    //   vec3 diffuseTxt = texture(textureSamplers[txtId], fragTexCoord).xyz;
-    //   diffuse *= diffuseTxt;
-    // }
-    if (mat.pbrBaseColorTexture > -1) {
-        uint texture_id = mat.pbrBaseColorTexture;
-        vec3 diffuse_texture =
-            texture(textureSamplers[nonuniformEXT(texture_id)], fragTexCoord).xyz;
-        diffuse *= diffuse_texture;
-    }
-=======
-  // Diffuse
-  vec3 diffuse = computeDiffuse(mat, L, N);
-  if(mat.textureId >= 0)
-  {
-    int  txtOffset  = scnDesc.i[pushC.instanceId].txtOffset;
-    uint txtId      = txtOffset + mat.textureId;
-    vec3 diffuseTxt = texture(textureSamplers[nonuniformEXT(txtId)], fragTexCoord).xyz;
-    diffuse *= diffuseTxt;
-  }
->>>>>>> 60b91910
-
-    // Specular
-    vec3 specular = computeSpecular(mat, viewDir, L, N);
-
-    // Result
-    outColor = vec4(lightIntensity * (diffuse + specular), 1);
-}+#version 450
+#extension GL_ARB_separate_shader_objects : enable
+#extension GL_EXT_nonuniform_qualifier : enable
+#extension GL_GOOGLE_include_directive : enable
+#extension GL_EXT_scalar_block_layout : enable
+
+#include "wavefront.glsl"
+
+
+layout(push_constant) uniform shaderInformation
+{
+  vec3  lightPosition;
+  uint  instanceId;
+  float lightIntensity;
+  int   lightType;
+}
+pushC;
+
+// clang-format off
+// Incoming 
+//layout(location = 0) flat in int matIndex;
+layout(location = 1) in vec2 fragTexCoord;
+layout(location = 2) in vec3 fragNormal;
+layout(location = 3) in vec3 viewDir;
+layout(location = 4) in vec3 worldPos;
+// Outgoing
+layout(location = 0) out vec4 outColor;
+// Buffers
+layout(binding = 1, scalar) buffer MatColorBufferObject { WaveFrontMaterial m[]; } materials[];
+layout(binding = 2, scalar) buffer ScnDesc { sceneDesc i[]; } scnDesc;
+layout(binding = 3) uniform sampler2D[] textureSamplers;
+layout(binding = 4, scalar) buffer MatIndex { int i[]; } matIdx[];
+
+// clang-format on
+
+
+void main()
+{
+  // Object of this instance
+  int objId = scnDesc.i[pushC.instanceId].objId;
+
+  // Material of the object
+  int               matIndex = matIdx[nonuniformEXT(objId)].i[gl_PrimitiveID];
+  WaveFrontMaterial mat      = materials[nonuniformEXT(objId)].m[matIndex];
+
+  vec3 N = normalize(fragNormal);
+
+  // Vector toward light
+  vec3  L;
+  float lightIntensity = pushC.lightIntensity;
+  if(pushC.lightType == 0)
+  {
+    vec3  lDir     = pushC.lightPosition - worldPos;
+    float d        = length(lDir);
+    lightIntensity = pushC.lightIntensity / (d * d);
+    L              = normalize(lDir);
+  }
+  else
+  {
+    L = normalize(pushC.lightPosition - vec3(0));
+  }
+
+
+  // Diffuse
+  vec3 diffuse = computeDiffuse(mat, L, N);
+  if(mat.textureId >= 0)
+  {
+    int  txtOffset  = scnDesc.i[pushC.instanceId].txtOffset;
+    uint txtId      = txtOffset + mat.textureId;
+    vec3 diffuseTxt = texture(textureSamplers[nonuniformEXT(txtId)], fragTexCoord).xyz;
+    diffuse *= diffuseTxt;
+  }
+
+  // Specular
+  vec3 specular = computeSpecular(mat, viewDir, L, N);
+
+  // Result
+  outColor = vec4(lightIntensity * (diffuse + specular), 1);
+}