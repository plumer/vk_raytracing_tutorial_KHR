#version 460
#extension GL_EXT_ray_tracing : require
#extension GL_EXT_nonuniform_qualifier : enable
#extension GL_EXT_scalar_block_layout : enable
#extension GL_GOOGLE_include_directive : enable
#include "raycommon.glsl"
#include "wavefront.glsl"

hitAttributeEXT vec2 attribs;

#include "bindings.glsl"
#include "gltf.glsl"

// clang-format off
layout(location = 0) rayPayloadInEXT hitPayload prd;
layout(location = 1) rayPayloadEXT bool isShadowed;

layout(binding = 0, set = 0) uniform accelerationStructureEXT topLevelAS;
layout(binding = 2, set = 0) readonly buffer _InstanceInfo {PrimMeshInfo prim_info[];};

// layout(binding = 2, set = 1, scalar) buffer ScnDesc { sceneDesc i[]; } scnDesc;
// layout(binding = 5, set = 1, scalar) buffer Vertices { Vertex v[]; } vertices[];
// layout(binding = 6, set = 1) buffer Indices { uint i[]; } indices[];

// layout(binding = 1, set = 1, scalar) buffer MatColorBufferObject { WaveFrontMaterial m[]; } materials[];
// layout(binding = 3, set = 1) uniform sampler2D textureSamplers[];
// layout(binding = 4, set = 1)  buffer MatIndexColorBuffer { int i[]; } matIndex[];

layout(set = 1, binding = kDsbVertices) readonly buffer _VertexBuf {float vertices[];};
layout(set = 1, binding = kDsbIndices) readonly buffer _Indices {uint indices[];};
layout(set = 1, binding = kDsbNormals) readonly buffer _NormalBuf {float normals[];};
layout(set = 1, binding = kDsbTexcoords) readonly buffer _TexCoordBuf {float texcoord0[];};
layout(set = 1, binding = kDsbMaterials) readonly buffer _MaterialBuffer {GltfMaterial materials[];};
layout(set = 1, binding = kDsbTextures) uniform sampler2D texturesMap[];

// clang-format on

layout(push_constant) uniform Constants
{
    vec4  clearColor;
    vec3  lightPosition;
    float lightIntensity;
    int   lightType;
}
pushC;

// Retrieves the vertex position.
vec3 GetVertex(uint index)
{
    return vec3(vertices[3 * index + 0], vertices[3 * index + 1], vertices[3 * index + 2]);
}

vec3 GetNormal(uint index)
{
    return vec3(normals[3 * index + 0], normals[3 * index + 1], normals[3 * index + 2]);
}

vec2 GetTexCoord(uint index)
{
    return vec2(texcoord0[2 * index + 0], texcoord0[2 * index + 1]);
}

void main()
{
<<<<<<< HEAD
    // Retrieves the primitive mesh buffer information.
    PrimMeshInfo p_info = prim_info[gl_InstanceCustomIndexEXT];

    // Retrieves the 'first index' for this mesh (offset of the mesh + offset of the triangle).
    uint index_offset  = p_info.indexOffset + (3 * gl_PrimitiveID);
    uint vertex_offset = p_info.vertexOffset;
    uint mtl_index     = max(0, p_info.materialIndex);

    // Retrieves the 3 indices of the triangle (local).
    ivec3 triangle_index =
        ivec3(indices[nonuniformEXT(index_offset + 0)], indices[nonuniformEXT(index_offset + 1)],
              indices[nonuniformEXT(index_offset + 2)]);
    triangle_index += ivec3(vertex_offset);  // (global)

    const vec3 barycentrics = vec3(1.0 - attribs.x - attribs.y, attribs.x, attribs.y);

    // Vertex of the triangle
    const vec3 pos0     = GetVertex(triangle_index.x);
    const vec3 pos1     = GetVertex(triangle_index.y);
    const vec3 pos2     = GetVertex(triangle_index.z);
    const vec3 position = pos0 * barycentrics.x + pos1 * barycentrics.y + pos2 * barycentrics.z;

    // Computing the coordinates of the hit position
    vec3 world_position = vec3(gl_ObjectToWorldEXT * vec4(position, 1.0));

    // Computing the normal at hit position
    const vec3 norm0 = GetNormal(triangle_index.x);
    const vec3 norm1 = GetNormal(triangle_index.y);
    const vec3 norm2 = GetNormal(triangle_index.z);
    const vec3 normal =
        normalize(norm0 * barycentrics.x + norm1 * barycentrics.y + norm2 * barycentrics.z);
    // Transforming the normal to world space
    const vec3 world_normal     = normalize(vec3(normal * gl_ObjectToWorldEXT));
    const vec3 geometric_normal = normalize(cross(pos1 - pos0, pos2 - pos0));
    
    // Computes the texture UV coordinates at hit position.
    const vec2 uv0 = GetTexCoord(triangle_index.x);
    const vec2 uv1 = GetTexCoord(triangle_index.y);
    const vec2 uv2 = GetTexCoord(triangle_index.z);
    const vec2 texcoord0 = uv0 * barycentrics.x + uv1 * barycentrics.y + uv2 * barycentrics.z;

    // Vector toward the light
    vec3  L;
    float lightIntensity = pushC.lightIntensity;
    float lightDistance  = 100000.0;
    // Point light
    if (pushC.lightType == 0) {
        vec3 lDir      = pushC.lightPosition - world_position;
        lightDistance  = length(lDir);
        lightIntensity = pushC.lightIntensity / (lightDistance * lightDistance);
        L              = normalize(lDir);
    } else  // Directional light
=======
  // Object of this instance
  uint objId = scnDesc.i[gl_InstanceID].objId;

  // Indices of the triangle
  ivec3 ind = ivec3(indices[nonuniformEXT(objId)].i[3 * gl_PrimitiveID + 0],   //
                    indices[nonuniformEXT(objId)].i[3 * gl_PrimitiveID + 1],   //
                    indices[nonuniformEXT(objId)].i[3 * gl_PrimitiveID + 2]);  //
  // Vertex of the triangle
  Vertex v0 = vertices[nonuniformEXT(objId)].v[ind.x];
  Vertex v1 = vertices[nonuniformEXT(objId)].v[ind.y];
  Vertex v2 = vertices[nonuniformEXT(objId)].v[ind.z];

  const vec3 barycentrics = vec3(1.0 - attribs.x - attribs.y, attribs.x, attribs.y);

  // Computing the normal at hit position
  vec3 normal = v0.nrm * barycentrics.x + v1.nrm * barycentrics.y + v2.nrm * barycentrics.z;
  // Transforming the normal to world space
  normal = normalize(vec3(scnDesc.i[gl_InstanceID].transfoIT * vec4(normal, 0.0)));


  // Computing the coordinates of the hit position
  vec3 worldPos = v0.pos * barycentrics.x + v1.pos * barycentrics.y + v2.pos * barycentrics.z;
  // Transforming the position to world space
  worldPos = vec3(scnDesc.i[gl_InstanceID].transfo * vec4(worldPos, 1.0));

  // Vector toward the light
  vec3  L;
  float lightIntensity = pushC.lightIntensity;
  float lightDistance  = 100000.0;
  // Point light
  if(pushC.lightType == 0)
  {
    vec3 lDir      = pushC.lightPosition - worldPos;
    lightDistance  = length(lDir);
    lightIntensity = pushC.lightIntensity / (lightDistance * lightDistance);
    L              = normalize(lDir);
  }
  else  // Directional light
  {
    L = normalize(pushC.lightPosition - vec3(0));
  }

  // Material of the object
  int               matIdx = matIndex[nonuniformEXT(objId)].i[gl_PrimitiveID];
  WaveFrontMaterial mat    = materials[nonuniformEXT(objId)].m[matIdx];


  // Diffuse
  vec3 diffuse = computeDiffuse(mat, L, normal);
  if(mat.textureId >= 0)
  {
    uint txtId = mat.textureId + scnDesc.i[gl_InstanceID].txtOffset;
    vec2 texCoord =
        v0.texCoord * barycentrics.x + v1.texCoord * barycentrics.y + v2.texCoord * barycentrics.z;
    diffuse *= texture(textureSamplers[nonuniformEXT(txtId)], texCoord).xyz;
  }

  vec3  specular    = vec3(0);
  float attenuation = 1;

  // Tracing shadow ray only if the light is visible from the surface
  if(dot(normal, L) > 0)
  {
    float tMin   = 0.001;
    float tMax   = lightDistance;
    vec3  origin = gl_WorldRayOriginEXT + gl_WorldRayDirectionEXT * gl_HitTEXT;
    vec3  rayDir = L;
    uint  flags  = gl_RayFlagsTerminateOnFirstHitEXT | gl_RayFlagsOpaqueEXT
                 | gl_RayFlagsSkipClosestHitShaderEXT;
    isShadowed = true;
    traceRayEXT(topLevelAS,  // acceleration structure
                flags,       // rayFlags
                0xFF,        // cullMask
                0,           // sbtRecordOffset
                0,           // sbtRecordStride
                1,           // missIndex
                origin,      // ray origin
                tMin,        // ray min range
                rayDir,      // ray direction
                tMax,        // ray max range
                1            // payload (location = 1)
    );

    if(isShadowed)
>>>>>>> 60b91910
    {
        L = normalize(pushC.lightPosition - vec3(0));
    }

    // Material of the object
    GltfMaterial mtl = materials[nonuniformEXT(mtl_index)];


    // Diffuse
    vec3 diffuse = computeDiffuse(mtl, L, world_normal);
    if (mtl.pbrBaseColorTexture > -1) {
        uint txtId    = mtl.pbrBaseColorTexture;
        diffuse *= texture(texturesMap[nonuniformEXT(txtId)], texcoord0).xyz;
    }

    vec3  specular    = vec3(0);
    float attenuation = 1;

    // Tracing shadow ray only if the light is visible from the surface
    if (dot(world_normal, L) > 0) {
        float tMin   = 0.001;
        float tMax   = lightDistance;
        vec3  origin = gl_WorldRayOriginEXT + gl_WorldRayDirectionEXT * gl_HitTEXT;
        vec3  rayDir = L;
        uint  flags  = gl_RayFlagsTerminateOnFirstHitEXT | gl_RayFlagsOpaqueEXT
                     | gl_RayFlagsSkipClosestHitShaderEXT;
        isShadowed = true;
        traceRayEXT(topLevelAS,  // acceleration structure
                    flags,       // rayFlags
                    0xFF,        // cullMask
                    0,           // sbtRecordOffset
                    0,           // sbtRecordStride
                    1,           // missIndex
                    origin,      // ray origin
                    tMin,        // ray min range
                    rayDir,      // ray direction
                    tMax,        // ray max range
                    1            // payload (location = 1)
        );

        if (isShadowed) {
            attenuation = 0.3;
        } else {
            // Specular
            specular = computeSpecular(mtl, gl_WorldRayDirectionEXT, L, normal);
        }
    }

    prd.hitValue = vec3(lightIntensity * attenuation * (diffuse + specular));
}<|MERGE_RESOLUTION|>--- conflicted
+++ resolved
@@ -1,253 +1,134 @@
-#version 460
-#extension GL_EXT_ray_tracing : require
-#extension GL_EXT_nonuniform_qualifier : enable
-#extension GL_EXT_scalar_block_layout : enable
-#extension GL_GOOGLE_include_directive : enable
-#include "raycommon.glsl"
-#include "wavefront.glsl"
-
-hitAttributeEXT vec2 attribs;
-
-#include "bindings.glsl"
-#include "gltf.glsl"
-
-// clang-format off
-layout(location = 0) rayPayloadInEXT hitPayload prd;
-layout(location = 1) rayPayloadEXT bool isShadowed;
-
-layout(binding = 0, set = 0) uniform accelerationStructureEXT topLevelAS;
-layout(binding = 2, set = 0) readonly buffer _InstanceInfo {PrimMeshInfo prim_info[];};
-
-// layout(binding = 2, set = 1, scalar) buffer ScnDesc { sceneDesc i[]; } scnDesc;
-// layout(binding = 5, set = 1, scalar) buffer Vertices { Vertex v[]; } vertices[];
-// layout(binding = 6, set = 1) buffer Indices { uint i[]; } indices[];
-
-// layout(binding = 1, set = 1, scalar) buffer MatColorBufferObject { WaveFrontMaterial m[]; } materials[];
-// layout(binding = 3, set = 1) uniform sampler2D textureSamplers[];
-// layout(binding = 4, set = 1)  buffer MatIndexColorBuffer { int i[]; } matIndex[];
-
-layout(set = 1, binding = kDsbVertices) readonly buffer _VertexBuf {float vertices[];};
-layout(set = 1, binding = kDsbIndices) readonly buffer _Indices {uint indices[];};
-layout(set = 1, binding = kDsbNormals) readonly buffer _NormalBuf {float normals[];};
-layout(set = 1, binding = kDsbTexcoords) readonly buffer _TexCoordBuf {float texcoord0[];};
-layout(set = 1, binding = kDsbMaterials) readonly buffer _MaterialBuffer {GltfMaterial materials[];};
-layout(set = 1, binding = kDsbTextures) uniform sampler2D texturesMap[];
-
-// clang-format on
-
-layout(push_constant) uniform Constants
-{
-    vec4  clearColor;
-    vec3  lightPosition;
-    float lightIntensity;
-    int   lightType;
-}
-pushC;
-
-// Retrieves the vertex position.
-vec3 GetVertex(uint index)
-{
-    return vec3(vertices[3 * index + 0], vertices[3 * index + 1], vertices[3 * index + 2]);
-}
-
-vec3 GetNormal(uint index)
-{
-    return vec3(normals[3 * index + 0], normals[3 * index + 1], normals[3 * index + 2]);
-}
-
-vec2 GetTexCoord(uint index)
-{
-    return vec2(texcoord0[2 * index + 0], texcoord0[2 * index + 1]);
-}
-
-void main()
-{
-<<<<<<< HEAD
-    // Retrieves the primitive mesh buffer information.
-    PrimMeshInfo p_info = prim_info[gl_InstanceCustomIndexEXT];
-
-    // Retrieves the 'first index' for this mesh (offset of the mesh + offset of the triangle).
-    uint index_offset  = p_info.indexOffset + (3 * gl_PrimitiveID);
-    uint vertex_offset = p_info.vertexOffset;
-    uint mtl_index     = max(0, p_info.materialIndex);
-
-    // Retrieves the 3 indices of the triangle (local).
-    ivec3 triangle_index =
-        ivec3(indices[nonuniformEXT(index_offset + 0)], indices[nonuniformEXT(index_offset + 1)],
-              indices[nonuniformEXT(index_offset + 2)]);
-    triangle_index += ivec3(vertex_offset);  // (global)
-
-    const vec3 barycentrics = vec3(1.0 - attribs.x - attribs.y, attribs.x, attribs.y);
-
-    // Vertex of the triangle
-    const vec3 pos0     = GetVertex(triangle_index.x);
-    const vec3 pos1     = GetVertex(triangle_index.y);
-    const vec3 pos2     = GetVertex(triangle_index.z);
-    const vec3 position = pos0 * barycentrics.x + pos1 * barycentrics.y + pos2 * barycentrics.z;
-
-    // Computing the coordinates of the hit position
-    vec3 world_position = vec3(gl_ObjectToWorldEXT * vec4(position, 1.0));
-
-    // Computing the normal at hit position
-    const vec3 norm0 = GetNormal(triangle_index.x);
-    const vec3 norm1 = GetNormal(triangle_index.y);
-    const vec3 norm2 = GetNormal(triangle_index.z);
-    const vec3 normal =
-        normalize(norm0 * barycentrics.x + norm1 * barycentrics.y + norm2 * barycentrics.z);
-    // Transforming the normal to world space
-    const vec3 world_normal     = normalize(vec3(normal * gl_ObjectToWorldEXT));
-    const vec3 geometric_normal = normalize(cross(pos1 - pos0, pos2 - pos0));
-    
-    // Computes the texture UV coordinates at hit position.
-    const vec2 uv0 = GetTexCoord(triangle_index.x);
-    const vec2 uv1 = GetTexCoord(triangle_index.y);
-    const vec2 uv2 = GetTexCoord(triangle_index.z);
-    const vec2 texcoord0 = uv0 * barycentrics.x + uv1 * barycentrics.y + uv2 * barycentrics.z;
-
-    // Vector toward the light
-    vec3  L;
-    float lightIntensity = pushC.lightIntensity;
-    float lightDistance  = 100000.0;
-    // Point light
-    if (pushC.lightType == 0) {
-        vec3 lDir      = pushC.lightPosition - world_position;
-        lightDistance  = length(lDir);
-        lightIntensity = pushC.lightIntensity / (lightDistance * lightDistance);
-        L              = normalize(lDir);
-    } else  // Directional light
-=======
-  // Object of this instance
-  uint objId = scnDesc.i[gl_InstanceID].objId;
-
-  // Indices of the triangle
-  ivec3 ind = ivec3(indices[nonuniformEXT(objId)].i[3 * gl_PrimitiveID + 0],   //
-                    indices[nonuniformEXT(objId)].i[3 * gl_PrimitiveID + 1],   //
-                    indices[nonuniformEXT(objId)].i[3 * gl_PrimitiveID + 2]);  //
-  // Vertex of the triangle
-  Vertex v0 = vertices[nonuniformEXT(objId)].v[ind.x];
-  Vertex v1 = vertices[nonuniformEXT(objId)].v[ind.y];
-  Vertex v2 = vertices[nonuniformEXT(objId)].v[ind.z];
-
-  const vec3 barycentrics = vec3(1.0 - attribs.x - attribs.y, attribs.x, attribs.y);
-
-  // Computing the normal at hit position
-  vec3 normal = v0.nrm * barycentrics.x + v1.nrm * barycentrics.y + v2.nrm * barycentrics.z;
-  // Transforming the normal to world space
-  normal = normalize(vec3(scnDesc.i[gl_InstanceID].transfoIT * vec4(normal, 0.0)));
-
-
-  // Computing the coordinates of the hit position
-  vec3 worldPos = v0.pos * barycentrics.x + v1.pos * barycentrics.y + v2.pos * barycentrics.z;
-  // Transforming the position to world space
-  worldPos = vec3(scnDesc.i[gl_InstanceID].transfo * vec4(worldPos, 1.0));
-
-  // Vector toward the light
-  vec3  L;
-  float lightIntensity = pushC.lightIntensity;
-  float lightDistance  = 100000.0;
-  // Point light
-  if(pushC.lightType == 0)
-  {
-    vec3 lDir      = pushC.lightPosition - worldPos;
-    lightDistance  = length(lDir);
-    lightIntensity = pushC.lightIntensity / (lightDistance * lightDistance);
-    L              = normalize(lDir);
-  }
-  else  // Directional light
-  {
-    L = normalize(pushC.lightPosition - vec3(0));
-  }
-
-  // Material of the object
-  int               matIdx = matIndex[nonuniformEXT(objId)].i[gl_PrimitiveID];
-  WaveFrontMaterial mat    = materials[nonuniformEXT(objId)].m[matIdx];
-
-
-  // Diffuse
-  vec3 diffuse = computeDiffuse(mat, L, normal);
-  if(mat.textureId >= 0)
-  {
-    uint txtId = mat.textureId + scnDesc.i[gl_InstanceID].txtOffset;
-    vec2 texCoord =
-        v0.texCoord * barycentrics.x + v1.texCoord * barycentrics.y + v2.texCoord * barycentrics.z;
-    diffuse *= texture(textureSamplers[nonuniformEXT(txtId)], texCoord).xyz;
-  }
-
-  vec3  specular    = vec3(0);
-  float attenuation = 1;
-
-  // Tracing shadow ray only if the light is visible from the surface
-  if(dot(normal, L) > 0)
-  {
-    float tMin   = 0.001;
-    float tMax   = lightDistance;
-    vec3  origin = gl_WorldRayOriginEXT + gl_WorldRayDirectionEXT * gl_HitTEXT;
-    vec3  rayDir = L;
-    uint  flags  = gl_RayFlagsTerminateOnFirstHitEXT | gl_RayFlagsOpaqueEXT
-                 | gl_RayFlagsSkipClosestHitShaderEXT;
-    isShadowed = true;
-    traceRayEXT(topLevelAS,  // acceleration structure
-                flags,       // rayFlags
-                0xFF,        // cullMask
-                0,           // sbtRecordOffset
-                0,           // sbtRecordStride
-                1,           // missIndex
-                origin,      // ray origin
-                tMin,        // ray min range
-                rayDir,      // ray direction
-                tMax,        // ray max range
-                1            // payload (location = 1)
-    );
-
-    if(isShadowed)
->>>>>>> 60b91910
-    {
-        L = normalize(pushC.lightPosition - vec3(0));
-    }
-
-    // Material of the object
-    GltfMaterial mtl = materials[nonuniformEXT(mtl_index)];
-
-
-    // Diffuse
-    vec3 diffuse = computeDiffuse(mtl, L, world_normal);
-    if (mtl.pbrBaseColorTexture > -1) {
-        uint txtId    = mtl.pbrBaseColorTexture;
-        diffuse *= texture(texturesMap[nonuniformEXT(txtId)], texcoord0).xyz;
-    }
-
-    vec3  specular    = vec3(0);
-    float attenuation = 1;
-
-    // Tracing shadow ray only if the light is visible from the surface
-    if (dot(world_normal, L) > 0) {
-        float tMin   = 0.001;
-        float tMax   = lightDistance;
-        vec3  origin = gl_WorldRayOriginEXT + gl_WorldRayDirectionEXT * gl_HitTEXT;
-        vec3  rayDir = L;
-        uint  flags  = gl_RayFlagsTerminateOnFirstHitEXT | gl_RayFlagsOpaqueEXT
-                     | gl_RayFlagsSkipClosestHitShaderEXT;
-        isShadowed = true;
-        traceRayEXT(topLevelAS,  // acceleration structure
-                    flags,       // rayFlags
-                    0xFF,        // cullMask
-                    0,           // sbtRecordOffset
-                    0,           // sbtRecordStride
-                    1,           // missIndex
-                    origin,      // ray origin
-                    tMin,        // ray min range
-                    rayDir,      // ray direction
-                    tMax,        // ray max range
-                    1            // payload (location = 1)
-        );
-
-        if (isShadowed) {
-            attenuation = 0.3;
-        } else {
-            // Specular
-            specular = computeSpecular(mtl, gl_WorldRayDirectionEXT, L, normal);
-        }
-    }
-
-    prd.hitValue = vec3(lightIntensity * attenuation * (diffuse + specular));
-}+#version 460
+#extension GL_EXT_ray_tracing : require
+#extension GL_EXT_nonuniform_qualifier : enable
+#extension GL_EXT_scalar_block_layout : enable
+#extension GL_GOOGLE_include_directive : enable
+#include "raycommon.glsl"
+#include "wavefront.glsl"
+
+hitAttributeEXT vec2 attribs;
+
+// clang-format off
+layout(location = 0) rayPayloadInEXT hitPayload prd;
+layout(location = 1) rayPayloadEXT bool isShadowed;
+
+layout(binding = 0, set = 0) uniform accelerationStructureEXT topLevelAS;
+
+layout(binding = 2, set = 1, scalar) buffer ScnDesc { sceneDesc i[]; } scnDesc;
+layout(binding = 5, set = 1, scalar) buffer Vertices { Vertex v[]; } vertices[];
+layout(binding = 6, set = 1) buffer Indices { uint i[]; } indices[];
+
+layout(binding = 1, set = 1, scalar) buffer MatColorBufferObject { WaveFrontMaterial m[]; } materials[];
+layout(binding = 3, set = 1) uniform sampler2D textureSamplers[];
+layout(binding = 4, set = 1)  buffer MatIndexColorBuffer { int i[]; } matIndex[];
+
+// clang-format on
+
+layout(push_constant) uniform Constants
+{
+  vec4  clearColor;
+  vec3  lightPosition;
+  float lightIntensity;
+  int   lightType;
+}
+pushC;
+
+
+void main()
+{
+  // Object of this instance
+  uint objId = scnDesc.i[gl_InstanceID].objId;
+
+  // Indices of the triangle
+  ivec3 ind = ivec3(indices[nonuniformEXT(objId)].i[3 * gl_PrimitiveID + 0],   //
+                    indices[nonuniformEXT(objId)].i[3 * gl_PrimitiveID + 1],   //
+                    indices[nonuniformEXT(objId)].i[3 * gl_PrimitiveID + 2]);  //
+  // Vertex of the triangle
+  Vertex v0 = vertices[nonuniformEXT(objId)].v[ind.x];
+  Vertex v1 = vertices[nonuniformEXT(objId)].v[ind.y];
+  Vertex v2 = vertices[nonuniformEXT(objId)].v[ind.z];
+
+  const vec3 barycentrics = vec3(1.0 - attribs.x - attribs.y, attribs.x, attribs.y);
+
+  // Computing the normal at hit position
+  vec3 normal = v0.nrm * barycentrics.x + v1.nrm * barycentrics.y + v2.nrm * barycentrics.z;
+  // Transforming the normal to world space
+  normal = normalize(vec3(scnDesc.i[gl_InstanceID].transfoIT * vec4(normal, 0.0)));
+
+
+  // Computing the coordinates of the hit position
+  vec3 worldPos = v0.pos * barycentrics.x + v1.pos * barycentrics.y + v2.pos * barycentrics.z;
+  // Transforming the position to world space
+  worldPos = vec3(scnDesc.i[gl_InstanceID].transfo * vec4(worldPos, 1.0));
+
+  // Vector toward the light
+  vec3  L;
+  float lightIntensity = pushC.lightIntensity;
+  float lightDistance  = 100000.0;
+  // Point light
+  if(pushC.lightType == 0)
+  {
+    vec3 lDir      = pushC.lightPosition - worldPos;
+    lightDistance  = length(lDir);
+    lightIntensity = pushC.lightIntensity / (lightDistance * lightDistance);
+    L              = normalize(lDir);
+  }
+  else  // Directional light
+  {
+    L = normalize(pushC.lightPosition - vec3(0));
+  }
+
+  // Material of the object
+  int               matIdx = matIndex[nonuniformEXT(objId)].i[gl_PrimitiveID];
+  WaveFrontMaterial mat    = materials[nonuniformEXT(objId)].m[matIdx];
+
+
+  // Diffuse
+  vec3 diffuse = computeDiffuse(mat, L, normal);
+  if(mat.textureId >= 0)
+  {
+    uint txtId = mat.textureId + scnDesc.i[gl_InstanceID].txtOffset;
+    vec2 texCoord =
+        v0.texCoord * barycentrics.x + v1.texCoord * barycentrics.y + v2.texCoord * barycentrics.z;
+    diffuse *= texture(textureSamplers[nonuniformEXT(txtId)], texCoord).xyz;
+  }
+
+  vec3  specular    = vec3(0);
+  float attenuation = 1;
+
+  // Tracing shadow ray only if the light is visible from the surface
+  if(dot(normal, L) > 0)
+  {
+    float tMin   = 0.001;
+    float tMax   = lightDistance;
+    vec3  origin = gl_WorldRayOriginEXT + gl_WorldRayDirectionEXT * gl_HitTEXT;
+    vec3  rayDir = L;
+    uint  flags  = gl_RayFlagsTerminateOnFirstHitEXT | gl_RayFlagsOpaqueEXT
+                 | gl_RayFlagsSkipClosestHitShaderEXT;
+    isShadowed = true;
+    traceRayEXT(topLevelAS,  // acceleration structure
+                flags,       // rayFlags
+                0xFF,        // cullMask
+                0,           // sbtRecordOffset
+                0,           // sbtRecordStride
+                1,           // missIndex
+                origin,      // ray origin
+                tMin,        // ray min range
+                rayDir,      // ray direction
+                tMax,        // ray max range
+                1            // payload (location = 1)
+    );
+
+    if(isShadowed)
+    {
+      attenuation = 0.3;
+    }
+    else
+    {
+      // Specular
+      specular = computeSpecular(mat, gl_WorldRayDirectionEXT, L, normal);
+    }
+  }
+
+  prd.hitValue = vec3(lightIntensity * attenuation * (diffuse + specular));
+}