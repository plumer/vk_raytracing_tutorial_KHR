--- conflicted
+++ resolved
@@ -1,1900 +1,1079 @@
-/* Copyright (c) 2014-2018, NVIDIA CORPORATION. All rights reserved.
- *
- * Redistribution and use in source and binary forms, with or without
- * modification, are permitted provided that the following conditions
- * are met:
- *  * Redistributions of source code must retain the above copyright
- *    notice, this list of conditions and the following disclaimer.
- *  * Redistributions in binary form must reproduce the above copyright
- *    notice, this list of conditions and the following disclaimer in the
- *    documentation and/or other materials provided with the distribution.
- *  * Neither the name of NVIDIA CORPORATION nor the names of its
- *    contributors may be used to endorse or promote products derived
- *    from this software without specific prior written permission.
- *
- * THIS SOFTWARE IS PROVIDED BY THE COPYRIGHT HOLDERS ``AS IS'' AND ANY
- * EXPRESS OR IMPLIED WARRANTIES, INCLUDING, BUT NOT LIMITED TO, THE
- * IMPLIED WARRANTIES OF MERCHANTABILITY AND FITNESS FOR A PARTICULAR
- * PURPOSE ARE DISCLAIMED.  IN NO EVENT SHALL THE COPYRIGHT OWNER OR
- * CONTRIBUTORS BE LIABLE FOR ANY DIRECT, INDIRECT, INCIDENTAL, SPECIAL,
- * EXEMPLARY, OR CONSEQUENTIAL DAMAGES (INCLUDING, BUT NOT LIMITED TO,
- * PROCUREMENT OF SUBSTITUTE GOODS OR SERVICES; LOSS OF USE, DATA, OR
- * PROFITS; OR BUSINESS INTERRUPTION) HOWEVER CAUSED AND ON ANY THEORY
- * OF LIABILITY, WHETHER IN CONTRACT, STRICT LIABILITY, OR TORT
- * (INCLUDING NEGLIGENCE OR OTHERWISE) ARISING IN ANY WAY OUT OF THE USE
- * OF THIS SOFTWARE, EVEN IF ADVISED OF THE POSSIBILITY OF SUCH DAMAGE.
- */
-
-#include <sstream>
-#include <vulkan/vulkan.hpp>
-
-extern std::vector<std::string> defaultSearchPaths;
-
-#define STB_IMAGE_IMPLEMENTATION
-#include <random>
-
-#include "fileformats/stb_image.h"
-#include "hello_vulkan.h"
-#include "nvvk/commands_vk.hpp"
-#include "nvvk/pipeline_vk.hpp"
-#include "obj_loader.h"
-#define GLM_FORCE_RADIANS
-#include <glm/glm.hpp>
-#include <glm/gtx/transform.hpp>
-#include <nvh/gltfscene.hpp>
-#include <tiny_gltf.h>
-
-<<<<<<< HEAD
-#include "io.h"
-#include "logging.h"
-#include "vk_utils.h"
-=======
-#include "nvh/alignment.hpp"
-#include "nvvk/shaders_vk.hpp"
-#include <random>
->>>>>>> 60b91910
-
-// Holding the camera matrices
-struct CameraMatrices {
-    nvmath::mat4f view;
-    nvmath::mat4f proj;
-    nvmath::mat4f viewInverse;
-    // #VKRay
-    nvmath::mat4f projInverse;
-};
-
-//--------------------------------------------------------------------------------------------------
-// Keep the handle on the device
-// Initialize the tool to do all our allocations: buffers, images
-//
-void HelloVulkan::Setup(const vk::Instance& instance, const vk::Device& device,
-                        const vk::PhysicalDevice& physicalDevice, u32 queueFamily)
-{
-    AppBase::Setup(instance, device, physicalDevice, queueFamily);
-    allocator_.Setup(device, physicalDevice);
-    CHECK(allocator_.ReadyToUse());
-    m_debug.setup(device_);
-}
-
-//--------------------------------------------------------------------------------------------------
-// Called at each frame to update the camera matrix
-//
-<<<<<<< HEAD
-void HelloVulkan::UpdateUniformBuffer()
-{
-    // CameraManip.updateAnim();
-    camera_navigator_->UpdateAnimation();
-    const float aspectRatio = window_size_.width / static_cast<float>(window_size_.height);
-
-    struct {
-        glm::mat4 view;
-        glm::mat4 proj;
-        glm::mat4 view_inverse;
-        glm::mat4 proj_inverse;
-    } glm_ubo;
-    glm_ubo.view = camera_navigator_->ViewMatrix();
-    glm_ubo.proj =
-        glm::perspective(glm::radians(camera_navigator_->Fov()), aspectRatio, 0.1f, 1000.0f);
-    glm_ubo.proj[1][1] *= -1;
-    glm_ubo.view_inverse = glm::inverse(glm_ubo.view);
-    glm_ubo.proj_inverse = glm::inverse(glm_ubo.proj);
-
-    void* data = device_.mapMemory(m_cameraMat.memory, 0, sizeof(glm_ubo));
-    memcpy(data, &glm_ubo, sizeof(glm_ubo));
-    device_.unmapMemory(m_cameraMat.memory);
-=======
-void HelloVulkan::updateUniformBuffer(const vk::CommandBuffer& cmdBuf)
-{
-  const float aspectRatio = m_size.width / static_cast<float>(m_size.height);
-
-  CameraMatrices ubo = {};
-  ubo.view           = CameraManip.getMatrix();
-  ubo.proj           = nvmath::perspectiveVK(CameraManip.getFov(), aspectRatio, 0.1f, 1000.0f);
-  // ubo.proj[1][1] *= -1;  // Inverting Y for Vulkan
-  ubo.viewInverse = nvmath::invert(ubo.view);
-  // #VKRay
-  ubo.projInverse = nvmath::invert(ubo.proj);
-
-
-  cmdBuf.updateBuffer<CameraMatrices>(m_cameraMat.buffer, 0, ubo);
-
-  // Making sure the matrix buffer will be available
-  vk::MemoryBarrier mb{vk::AccessFlagBits::eTransferWrite, vk::AccessFlagBits::eShaderRead};
-  cmdBuf.pipelineBarrier(vk::PipelineStageFlagBits::eTransfer,
-                         vk::PipelineStageFlagBits::eVertexShader
-                             | vk::PipelineStageFlagBits::eAccelerationStructureBuildKHR,
-                         vk::DependencyFlagBits::eDeviceGroup, {mb}, {}, {});
->>>>>>> 60b91910
-}
-
-//--------------------------------------------------------------------------------------------------
-// Describing the layout pushed when rendering
-//
-void HelloVulkan::BuildDescriptorSetLayout()
-{
-    using vkDS     = vk::DescriptorSetLayoutBinding;
-    using vkDT     = vk::DescriptorType;
-    using vkSS     = vk::ShaderStageFlagBits;
-    uint32_t nbTxt = static_cast<uint32_t>(m_textures.size());
-    uint32_t nbObj = static_cast<uint32_t>(m_objModel.size());
-
-    auto& bind = DS_layout_bindings_;
-    bind.AddBinding(
-        vkDS(kDsbCameraMatrices, vkDT::eUniformBuffer, 1, vkSS::eVertex | vkSS::eRaygenKHR));
-    bind.AddBinding(
-        vkDS(kDsbVertices, vkDT::eStorageBuffer, 1, vkSS::eClosestHitKHR | vkSS::eAnyHitKHR));
-    bind.AddBinding(
-        vkDS(kDsbIndices, vkDT::eStorageBuffer, 1, vkSS::eClosestHitKHR | vkSS::eAnyHitKHR));
-    bind.AddBinding(vkDS(kDsbNormals, vkDT::eStorageBuffer, 1, vkSS::eClosestHitKHR));
-    bind.AddBinding(vkDS(kDsbTexcoords, vkDT::eStorageBuffer, 1, vkSS::eClosestHitKHR));
-    bind.AddBinding(vkDS(kDsbMaterials, vkDT::eStorageBuffer, 1,
-                         vkSS::eFragment | vkSS::eClosestHitKHR | vkSS::eAnyHitKHR));
-    bind.AddBinding(vkDS(kDsbMatrices, vkDT::eStorageBuffer, 1,
-                         vkSS::eVertex | vkSS::eClosestHitKHR | vkSS::eAnyHitKHR));
-    bind.AddBinding(vkDS(kDsbTextures, vkDT::eCombinedImageSampler, cast_u32(m_textures.size()),
-                         vkSS::eFragment | vkSS::eClosestHitKHR | vkSS::eAnyHitKHR));
-
-    m_descSetLayout = DS_layout_bindings_.MakeLayout(device_);
-    m_descPool      = DS_layout_bindings_.MakePool(device_, 1);
-    auto desc_sets  = device_.allocateDescriptorSets({m_descPool, 1, &m_descSetLayout});
-    CHECK_EQ(desc_sets.size(), 1);
-    m_descSet = desc_sets.front();
-}
-
-//--------------------------------------------------------------------------------------------------
-// Setting up the buffers in the descriptor set
-//
-void HelloVulkan::UpdateDescriptorSet()
-{
-<<<<<<< HEAD
-    std::vector<vk::WriteDescriptorSet> writes;
-
-    // Camera matrices and scene description
-    vk::DescriptorBufferInfo dbiUnif{m_cameraMat.handle, 0, VK_WHOLE_SIZE};
-    vk::DescriptorBufferInfo vertex_desc{scene_data_.vertex_buffer.handle, 0, VK_WHOLE_SIZE};
-    vk::DescriptorBufferInfo index_desc{scene_data_.index_buffer.handle, 0, VK_WHOLE_SIZE};
-    vk::DescriptorBufferInfo normal_desc{scene_data_.normal_buffer.handle, 0, VK_WHOLE_SIZE};
-    vk::DescriptorBufferInfo uv_desc{scene_data_.uv_buffer.handle, 0, VK_WHOLE_SIZE};
-    vk::DescriptorBufferInfo material_desc(scene_data_.mtl_buffer.handle, 0, VK_WHOLE_SIZE);
-    vk::DescriptorBufferInfo matrix_desc{scene_data_.matrix_buffer.handle, 0, VK_WHOLE_SIZE};
-
-    writes.emplace_back(DS_layout_bindings_.MakeWrite(m_descSet, kDsbCameraMatrices, &dbiUnif));
-    writes.emplace_back(DS_layout_bindings_.MakeWrite(m_descSet, kDsbVertices, &vertex_desc));
-    writes.emplace_back(DS_layout_bindings_.MakeWrite(m_descSet, kDsbIndices, &index_desc));
-    writes.emplace_back(DS_layout_bindings_.MakeWrite(m_descSet, kDsbNormals, &normal_desc));
-    writes.emplace_back(DS_layout_bindings_.MakeWrite(m_descSet, kDsbTexcoords, &uv_desc));
-    writes.emplace_back(DS_layout_bindings_.MakeWrite(m_descSet, kDsbMaterials, &material_desc));
-    writes.emplace_back(DS_layout_bindings_.MakeWrite(m_descSet, kDsbMatrices, &matrix_desc));
-
-    // All texture samplers
-    std::vector<vk::DescriptorImageInfo> diit;
-    for (auto& texture : m_textures) {
-        diit.push_back(texture.descriptor);
-    }
-    writes.emplace_back(DS_layout_bindings_.MakeWriteArray(m_descSet, kDsbTextures, diit.data()));
-
-    // Writing the information
-    device_.updateDescriptorSets(static_cast<uint32_t>(writes.size()), writes.data(), 0, nullptr);
-=======
-  std::vector<vk::WriteDescriptorSet> writes;
-
-  // Camera matrices and scene description
-  vk::DescriptorBufferInfo dbiUnif{m_cameraMat.buffer, 0, VK_WHOLE_SIZE};
-  writes.emplace_back(m_descSetLayoutBind.makeWrite(m_descSet, 0, &dbiUnif));
-  vk::DescriptorBufferInfo dbiSceneDesc{m_sceneDesc.buffer, 0, VK_WHOLE_SIZE};
-  writes.emplace_back(m_descSetLayoutBind.makeWrite(m_descSet, 2, &dbiSceneDesc));
-
-  // All material buffers, 1 buffer per OBJ
-  std::vector<vk::DescriptorBufferInfo> dbiMat;
-  std::vector<vk::DescriptorBufferInfo> dbiMatIdx;
-  std::vector<vk::DescriptorBufferInfo> dbiVert;
-  std::vector<vk::DescriptorBufferInfo> dbiIdx;
-  for(auto& obj : m_objModel)
-  {
-    dbiMat.emplace_back(obj.matColorBuffer.buffer, 0, VK_WHOLE_SIZE);
-    dbiMatIdx.emplace_back(obj.matIndexBuffer.buffer, 0, VK_WHOLE_SIZE);
-    dbiVert.emplace_back(obj.vertexBuffer.buffer, 0, VK_WHOLE_SIZE);
-    dbiIdx.emplace_back(obj.indexBuffer.buffer, 0, VK_WHOLE_SIZE);
-  }
-  dbiMat.emplace_back(m_spheresMatColorBuffer.buffer, 0, VK_WHOLE_SIZE);
-  dbiMatIdx.emplace_back(m_spheresMatIndexBuffer.buffer, 0, VK_WHOLE_SIZE);
-
-  writes.emplace_back(m_descSetLayoutBind.makeWriteArray(m_descSet, 1, dbiMat.data()));
-  writes.emplace_back(m_descSetLayoutBind.makeWriteArray(m_descSet, 4, dbiMatIdx.data()));
-  writes.emplace_back(m_descSetLayoutBind.makeWriteArray(m_descSet, 5, dbiVert.data()));
-  writes.emplace_back(m_descSetLayoutBind.makeWriteArray(m_descSet, 6, dbiIdx.data()));
-
-  vk::DescriptorBufferInfo dbiSpheres{m_spheresBuffer.buffer, 0, VK_WHOLE_SIZE};
-  writes.emplace_back(m_descSetLayoutBind.makeWrite(m_descSet, 7, &dbiSpheres));
-
-  // All texture samplers
-  std::vector<vk::DescriptorImageInfo> diit;
-  for(auto& texture : m_textures)
-  {
-    diit.emplace_back(texture.descriptor);
-  }
-  writes.emplace_back(m_descSetLayoutBind.makeWriteArray(m_descSet, 3, diit.data()));
-
-  // Writing the information
-  m_device.updateDescriptorSets(static_cast<uint32_t>(writes.size()), writes.data(), 0, nullptr);
->>>>>>> 60b91910
-}
-
-//--------------------------------------------------------------------------------------------------
-// Creating the pipeline layout
-//
-void HelloVulkan::BuildGraphicsPipeline()
-{
-<<<<<<< HEAD
-    using vkSS = vk::ShaderStageFlagBits;
-
-    vk::PushConstantRange pushConstantRanges = {vkSS::eVertex | vkSS::eFragment, 0,
-                                                sizeof(ObjPushConstant)};
-
-    // Creating the Pipeline Layout
-    vk::PipelineLayoutCreateInfo pipelineLayoutCreateInfo;
-    vk::DescriptorSetLayout      descSetLayout(m_descSetLayout);
-    pipelineLayoutCreateInfo.setSetLayoutCount(1);
-    pipelineLayoutCreateInfo.setPSetLayouts(&descSetLayout);
-    pipelineLayoutCreateInfo.setPushConstantRangeCount(1);
-    pipelineLayoutCreateInfo.setPPushConstantRanges(&pushConstantRanges);
-    m_pipelineLayout = device_.createPipelineLayout(pipelineLayoutCreateInfo);
-
-    // Creating the Pipeline
-    std::vector<std::string>                paths = defaultSearchPaths;
-    nvvk::GraphicsPipelineGeneratorCombined gpb(device_, m_pipelineLayout, m_offscreenRenderPass);
-    gpb.depthStencilState.depthTestEnable = true;
-    gpb.addShader(io::LoadBinaryFile("shaders/vert_shader.vert.spv", paths), vkSS::eVertex);
-    gpb.addShader(io::LoadBinaryFile("shaders/frag_shader.frag.spv", paths), vkSS::eFragment);
-
-    // Describes how vertex data should be interpreted (as attributes).
-    gpb.addBindingDescriptions(
-        {{0, sizeof glm::vec3}, {1, sizeof glm::vec3}, {2, sizeof glm::vec2}});
-    gpb.addAttributeDescriptions(
-        // loc, binding, format, offset
-        {{0, 0, vk::Format::eR32G32B32Sfloat, 0},
-         {1, 1, vk::Format::eR32G32B32Sfloat, 0},
-         {2, 2, vk::Format::eR32G32Sfloat, 0}});
-
-    m_graphicsPipeline = gpb.createPipeline();
-    m_debug.setObjectName(m_graphicsPipeline, "Graphics");
-=======
-  using vkSS = vk::ShaderStageFlagBits;
-
-  vk::PushConstantRange pushConstantRanges = {vkSS::eVertex | vkSS::eFragment, 0,
-                                              sizeof(ObjPushConstant)};
-
-  // Creating the Pipeline Layout
-  vk::PipelineLayoutCreateInfo pipelineLayoutCreateInfo;
-  vk::DescriptorSetLayout      descSetLayout(m_descSetLayout);
-  pipelineLayoutCreateInfo.setSetLayoutCount(1);
-  pipelineLayoutCreateInfo.setPSetLayouts(&descSetLayout);
-  pipelineLayoutCreateInfo.setPushConstantRangeCount(1);
-  pipelineLayoutCreateInfo.setPPushConstantRanges(&pushConstantRanges);
-  m_pipelineLayout = m_device.createPipelineLayout(pipelineLayoutCreateInfo);
-
-  // Creating the Pipeline
-  std::vector<std::string>                paths = defaultSearchPaths;
-  nvvk::GraphicsPipelineGeneratorCombined gpb(m_device, m_pipelineLayout, m_offscreenRenderPass);
-  gpb.depthStencilState.depthTestEnable = true;
-  gpb.addShader(nvh::loadFile("shaders/vert_shader.vert.spv", true, paths, true), vkSS::eVertex);
-  gpb.addShader(nvh::loadFile("shaders/frag_shader.frag.spv", true, paths, true), vkSS::eFragment);
-  gpb.addBindingDescription({0, sizeof(VertexObj)});
-  gpb.addAttributeDescriptions({{0, 0, vk::Format::eR32G32B32Sfloat, offsetof(VertexObj, pos)},
-                                {1, 0, vk::Format::eR32G32B32Sfloat, offsetof(VertexObj, nrm)},
-                                {2, 0, vk::Format::eR32G32B32Sfloat, offsetof(VertexObj, color)},
-                                {3, 0, vk::Format::eR32G32Sfloat, offsetof(VertexObj, texCoord)}});
-
-  m_graphicsPipeline = gpb.createPipeline();
-  m_debug.setObjectName(m_graphicsPipeline, "Graphics");
->>>>>>> 60b91910
-}
-
-//--------------------------------------------------------------------------------------------------
-// Loading the OBJ file and setting up all buffers
-//
-void HelloVulkan::LoadModel(const std::string& filename, glm::mat4 transform)
-{
-    using vkBU = vk::BufferUsageFlagBits;
-
-    ObjLoader loader;
-    loader.loadModel(filename);
-
-    // Converting from Srgb to linear
-    for (auto& m : loader.m_materials) {
-        m.ambient  = nvmath::pow(m.ambient, 2.2f);
-        m.diffuse  = nvmath::pow(m.diffuse, 2.2f);
-        m.specular = nvmath::pow(m.specular, 2.2f);
-    }
-
-    ObjInstance instance;
-    instance.objIndex    = static_cast<uint32_t>(m_objModel.size());
-    instance.transform   = transform;
-    instance.transformIT = glm::transpose(glm::inverse(transform));
-    instance.txtOffset   = static_cast<uint32_t>(m_textures.size());
-
-    ObjModel model;
-    model.nbIndices  = static_cast<uint32_t>(loader.m_indices.size());
-    model.nbVertices = static_cast<uint32_t>(loader.m_vertices.size());
-
-    // Create the buffers on Device and copy vertices, indices and materials
-    vkpbr::CommandPool cmd_pool(device_, graphics_queue_index_);
-    vk::CommandBuffer  cmdBuf = cmd_pool.MakeCmdBuffer();
-
-    model.vertexBuffer   = allocator_.MakeBuffer(cmdBuf, loader.m_vertices,
-                                               vkBU::eVertexBuffer | vkBU::eStorageBuffer
-                                                   | vkBU::eShaderDeviceAddress);
-    model.indexBuffer    = allocator_.MakeBuffer(cmdBuf, loader.m_indices,
-                                              vkBU::eIndexBuffer | vkBU::eStorageBuffer
-                                                  | vkBU::eShaderDeviceAddress);
-    model.matColorBuffer = allocator_.MakeBuffer(cmdBuf, loader.m_materials, vkBU::eStorageBuffer);
-    model.matIndexBuffer = allocator_.MakeBuffer(cmdBuf, loader.m_matIndx, vkBU::eStorageBuffer);
-    // Creates all textures found
-    BuildTextureImages(cmdBuf, loader.m_textures);
-    cmd_pool.SubmitAndWait(cmdBuf);
-    allocator_.ReleaseAllStagingBuffers();
-
-    std::string objNb = std::to_string(instance.objIndex);
-    m_debug.setObjectName(model.vertexBuffer.handle, (std::string("vertex_" + objNb).c_str()));
-    m_debug.setObjectName(model.indexBuffer.handle, (std::string("index_" + objNb).c_str()));
-    m_debug.setObjectName(model.matColorBuffer.handle, (std::string("mat_" + objNb).c_str()));
-    m_debug.setObjectName(model.matIndexBuffer.handle, (std::string("matIdx_" + objNb).c_str()));
-
-    m_objModel.emplace_back(model);
-    m_objInstance.emplace_back(instance);
-}
-
-void HelloVulkan::LoadGltfModel(const std::string& filename, glm::mat4 transform)
-{
-<<<<<<< HEAD
-    using vkBU = vk::BufferUsageFlagBits;
-    // Loads the glTF Scene.
-    // --------------------------------------------------------------------------------------------
-    tinygltf::Model    t_model;
-    tinygltf::TinyGLTF t_context;
-    std::string        warning, error;
-    if (!t_context.LoadASCIIFromFile(&t_model, &error, &warning, filename)) {
-        LOG(FATAL) << "Error while loading scene";
-    }
-    gltf_scene_.importMaterials(t_model);
-    gltf_scene_.importDrawableNodes(t_model,
-                                    nvh::GltfAttributes::Normal | nvh::GltfAttributes::Texcoord_0);
-
-    vkpbr::CommandPool cmd_pool(device_, graphics_queue_index_);
-    auto               cmd_buffer = cmd_pool.MakeCmdBuffer();
-
-    scene_data_.vertex_buffer = allocator_.MakeBuffer(cmd_buffer, gltf_scene_.m_positions,
-                                                      vkBU::eVertexBuffer | vkBU::eStorageBuffer
-                                                          | vkBU::eShaderDeviceAddress);
-    scene_data_.index_buffer  = allocator_.MakeBuffer(cmd_buffer, gltf_scene_.m_indices,
-                                                     vkBU::eIndexBuffer | vkBU::eStorageBuffer
-                                                         | vkBU::eShaderDeviceAddress);
-    scene_data_.normal_buffer = allocator_.MakeBuffer(cmd_buffer, gltf_scene_.m_normals,
-                                                      vkBU::eVertexBuffer | vkBU::eStorageBuffer);
-
-    scene_data_.uv_buffer = allocator_.MakeBuffer(cmd_buffer, gltf_scene_.m_texcoords0,
-                                                  vkBU::eVertexBuffer | vkBU::eStorageBuffer);
-    scene_data_.mtl_buffer =
-        allocator_.MakeBuffer(cmd_buffer, gltf_scene_.m_materials, vkBU::eStorageBuffer);
-
-    std::vector<nvmath::mat4f> node_matrices;
-    for (const auto& node : gltf_scene_.m_nodes) {
-        node_matrices.emplace_back(node.worldMatrix.mat_array);
-    }
-    scene_data_.matrix_buffer =
-        allocator_.MakeBuffer(cmd_buffer, node_matrices, vkBU::eStorageBuffer);
-
-    // Prepares data for finding primitive mesh information in the closest-hit shader.
-    std::vector<RtPrimitiveLookup> prim_lookup;
-    for (auto& mesh : gltf_scene_.m_primMeshes) {
-        prim_lookup.push_back({mesh.firstIndex, mesh.vertexOffset, mesh.materialIndex});
-    }
-    scene_data_.rt_prim_lookup_buffer =
-        allocator_.MakeBuffer(cmd_buffer, prim_lookup, vkBU::eStorageBuffer);
-
-    // Creates all textures in the scene.
-    BuildTextureImages(cmd_buffer, t_model);
-    cmd_pool.SubmitAndWait(cmd_buffer);
-    allocator_.ReleaseAllStagingBuffers();
-=======
-  using vkBU = vk::BufferUsageFlagBits;
-
-  LOGI("Loading File:  %s \n", filename.c_str());
-  ObjLoader loader;
-  loader.loadModel(filename);
-
-  // Converting from Srgb to linear
-  for(auto& m : loader.m_materials)
-  {
-    m.ambient  = nvmath::pow(m.ambient, 2.2f);
-    m.diffuse  = nvmath::pow(m.diffuse, 2.2f);
-    m.specular = nvmath::pow(m.specular, 2.2f);
-  }
-
-  ObjInstance instance;
-  instance.objIndex    = static_cast<uint32_t>(m_objModel.size());
-  instance.transform   = transform;
-  instance.transformIT = nvmath::transpose(nvmath::invert(transform));
-  instance.txtOffset   = static_cast<uint32_t>(m_textures.size());
-
-  ObjModel model;
-  model.nbIndices  = static_cast<uint32_t>(loader.m_indices.size());
-  model.nbVertices = static_cast<uint32_t>(loader.m_vertices.size());
-
-  // Create the buffers on Device and copy vertices, indices and materials
-  nvvk::CommandPool cmdBufGet(m_device, m_graphicsQueueIndex);
-  vk::CommandBuffer cmdBuf = cmdBufGet.createCommandBuffer();
-  model.vertexBuffer =
-      m_alloc.createBuffer(cmdBuf, loader.m_vertices,
-                           vkBU::eVertexBuffer | vkBU::eStorageBuffer | vkBU::eShaderDeviceAddress
-                               | vkBU::eAccelerationStructureBuildInputReadOnlyKHR);
-  model.indexBuffer =
-      m_alloc.createBuffer(cmdBuf, loader.m_indices,
-                           vkBU::eIndexBuffer | vkBU::eStorageBuffer | vkBU::eShaderDeviceAddress
-                               | vkBU::eAccelerationStructureBuildInputReadOnlyKHR);
-  model.matColorBuffer = m_alloc.createBuffer(cmdBuf, loader.m_materials, vkBU::eStorageBuffer);
-  model.matIndexBuffer = m_alloc.createBuffer(cmdBuf, loader.m_matIndx, vkBU::eStorageBuffer);
-  // Creates all textures found
-  createTextureImages(cmdBuf, loader.m_textures);
-  cmdBufGet.submitAndWait(cmdBuf);
-  m_alloc.finalizeAndReleaseStaging();
-
-  std::string objNb = std::to_string(instance.objIndex);
-  m_debug.setObjectName(model.vertexBuffer.buffer, (std::string("vertex_" + objNb).c_str()));
-  m_debug.setObjectName(model.indexBuffer.buffer, (std::string("index_" + objNb).c_str()));
-  m_debug.setObjectName(model.matColorBuffer.buffer, (std::string("mat_" + objNb).c_str()));
-  m_debug.setObjectName(model.matIndexBuffer.buffer, (std::string("matIdx_" + objNb).c_str()));
-
-  m_objModel.emplace_back(model);
-  m_objInstance.emplace_back(instance);
->>>>>>> 60b91910
-}
-
-//--------------------------------------------------------------------------------------------------
-// Creating the uniform buffer holding the camera matrices
-// - Buffer is host visible
-//
-void HelloVulkan::BuildUniformBuffer()
-{
-    using vkBU = vk::BufferUsageFlagBits;
-    using vkMP = vk::MemoryPropertyFlagBits;
-
-<<<<<<< HEAD
-    m_cameraMat = allocator_.MakeBuffer(sizeof(CameraMatrices), vkBU::eUniformBuffer,
-                                        vkMP::eHostVisible | vkMP::eHostCoherent);
-    m_debug.setObjectName(m_cameraMat.handle, "cameraMat");
-=======
-  m_cameraMat = m_alloc.createBuffer(sizeof(CameraMatrices),
-                                     vkBU::eUniformBuffer | vkBU::eTransferDst, vkMP::eDeviceLocal);
-  m_debug.setObjectName(m_cameraMat.buffer, "cameraMat");
->>>>>>> 60b91910
-}
-
-//--------------------------------------------------------------------------------------------------
-// Create a storage buffer containing the description of the scene elements
-// - Which geometry is used by which instance
-// - Transformation
-// - Offset for texture
-//
-void HelloVulkan::BuildSceneDescriptionBuffer()
-{
-    using vkBU = vk::BufferUsageFlagBits;
-    vkpbr::CommandPool cmd_pool(device_, graphics_queue_index_);
-    auto               cmd_buffer = cmd_pool.MakeCmdBuffer();
-    m_sceneDesc = allocator_.MakeBuffer(cmd_buffer, m_objInstance, vkBU::eStorageBuffer);
-    cmd_pool.SubmitAndWait(cmd_buffer);
-    allocator_.ReleaseAllStagingBuffers();
-
-    m_debug.setObjectName(m_sceneDesc.handle, "sceneDesc");
-}
-
-//--------------------------------------------------------------------------------------------------
-// Creating all textures and samplers
-//
-void HelloVulkan::BuildTextureImages(const vk::CommandBuffer&        cmdBuf,
-                                     const std::vector<std::string>& textures)
-{
-<<<<<<< HEAD
-    using vkIU = vk::ImageUsageFlagBits;
-=======
-  using vkIU = vk::ImageUsageFlagBits;
-
-  vk::SamplerCreateInfo samplerCreateInfo{
-      {}, vk::Filter::eLinear, vk::Filter::eLinear, vk::SamplerMipmapMode::eLinear};
-  samplerCreateInfo.setMaxLod(FLT_MAX);
-  vk::Format format = vk::Format::eR8G8B8A8Srgb;
-
-  // If no textures are present, create a dummy one to accommodate the pipeline layout
-  if(textures.empty() && m_textures.empty())
-  {
-    nvvk::Texture texture;
-
-    std::array<uint8_t, 4> color{255u, 255u, 255u, 255u};
-    vk::DeviceSize         bufferSize      = sizeof(color);
-    auto                   imgSize         = vk::Extent2D(1, 1);
-    auto                   imageCreateInfo = nvvk::makeImage2DCreateInfo(imgSize, format);
-
-    // Creating the dummy texture
-    nvvk::Image image = m_alloc.createImage(cmdBuf, bufferSize, color.data(), imageCreateInfo);
-    vk::ImageViewCreateInfo ivInfo = nvvk::makeImageViewCreateInfo(image.image, imageCreateInfo);
-    texture                        = m_alloc.createTexture(image, ivInfo, samplerCreateInfo);
-
-    // The image format must be in VK_IMAGE_LAYOUT_SHADER_READ_ONLY_OPTIMAL
-    nvvk::cmdBarrierImageLayout(cmdBuf, texture.image, vk::ImageLayout::eUndefined,
-                                vk::ImageLayout::eShaderReadOnlyOptimal);
-    m_textures.push_back(texture);
-  }
-  else
-  {
-    // Uploading all images
-    for(const auto& texture : textures)
-    {
-      std::stringstream o;
-      int               texWidth, texHeight, texChannels;
-      o << "media/textures/" << texture;
-      std::string txtFile = nvh::findFile(o.str(), defaultSearchPaths, true);
-
-      stbi_uc* stbi_pixels =
-          stbi_load(txtFile.c_str(), &texWidth, &texHeight, &texChannels, STBI_rgb_alpha);
-
-      std::array<stbi_uc, 4> color{255u, 0u, 255u, 255u};
-
-      stbi_uc* pixels = stbi_pixels;
-      // Handle failure
-      if(!stbi_pixels)
-      {
-        texWidth = texHeight = 1;
-        texChannels          = 4;
-        pixels               = reinterpret_cast<stbi_uc*>(color.data());
-      }
-
-      vk::DeviceSize bufferSize = static_cast<uint64_t>(texWidth) * texHeight * sizeof(uint8_t) * 4;
-      auto           imgSize    = vk::Extent2D(texWidth, texHeight);
-      auto imageCreateInfo = nvvk::makeImage2DCreateInfo(imgSize, format, vkIU::eSampled, true);
-
-      {
-        nvvk::ImageDedicated image =
-            m_alloc.createImage(cmdBuf, bufferSize, pixels, imageCreateInfo);
-        nvvk::cmdGenerateMipmaps(cmdBuf, image.image, format, imgSize, imageCreateInfo.mipLevels);
-        vk::ImageViewCreateInfo ivInfo =
-            nvvk::makeImageViewCreateInfo(image.image, imageCreateInfo);
-        nvvk::Texture texture = m_alloc.createTexture(image, ivInfo, samplerCreateInfo);
->>>>>>> 60b91910
-
-    vk::SamplerCreateInfo samplerCreateInfo{
-        {}, vk::Filter::eLinear, vk::Filter::eLinear, vk::SamplerMipmapMode::eLinear};
-    samplerCreateInfo.setMaxLod(FLT_MAX);
-    vk::Format format = vk::Format::eR8G8B8A8Srgb;
-
-    // If no textures are present, create a dummy one to accommodate the pipeline layout
-    if (textures.empty() && m_textures.empty()) {
-        vkpbr::UniqueMemoryTexture texture;
-
-        std::array<uint8_t, 4> color{255u, 255u, 255u, 255u};
-        vk::DeviceSize         bufferSize      = sizeof(color);
-        auto                   imgSize         = vk::Extent2D(1, 1);
-        auto                   imageCreateInfo = vkpbr::MakeImage2DCreateInfo(imgSize, format);
-
-        // Creating the dummy texure
-        vkpbr::UniqueMemoryImage image =
-            allocator_.MakeImage(cmdBuf, bufferSize, color.data(), imageCreateInfo);
-
-        vk::ImageViewCreateInfo ivInfo =
-            vkpbr::MakeImageViewCreateInfo(image.handle, imageCreateInfo);
-        texture = allocator_.MakeTexture(image, ivInfo, samplerCreateInfo);
-        CHECK(texture.descriptor.sampler);
-
-        // The image format must be in VK_IMAGE_LAYOUT_SHADER_READ_ONLY_OPTIMAL
-        vkpbr::CmdBarrierImageLayout(cmdBuf, texture.handle, vk::ImageLayout::eUndefined,
-                                     vk::ImageLayout::eShaderReadOnlyOptimal,
-                                     vk::ImageAspectFlagBits::eColor);
-        m_textures.push_back(texture);
-<<<<<<< HEAD
-    } else {
-        // Uploading all images
-        for (const auto& texture : textures) {
-            std::stringstream o;
-            int               texWidth, texHeight, texChannels;
-            o << "media/textures/" << texture;
-            std::string txtFile = io::FindFile(o.str(), defaultSearchPaths);
-
-            stbi_uc* pixels =
-                stbi_load(txtFile.c_str(), &texWidth, &texHeight, &texChannels, STBI_rgb_alpha);
-
-            // Handle failure
-            if (!pixels) {
-                texWidth = texHeight = 1;
-                texChannels          = 4;
-                std::array<uint8_t, 4> color{255u, 0u, 255u, 255u};
-                pixels = reinterpret_cast<stbi_uc*>(color.data());
-            }
-
-            vk::DeviceSize bufferSize =
-                static_cast<uint64_t>(texWidth) * texHeight * sizeof(uint8_t) * 4;
-            auto imgSize         = vk::Extent2D(texWidth, texHeight);
-            auto imageCreateInfo = vkpbr::MakeImage2DCreateInfo(imgSize, format, vkIU::eSampled)
-                                       .setMipLevels(vkpbr::MipLevels(imgSize));
-
-            {
-                vkpbr::UniqueMemoryImage image =
-                    allocator_.MakeImage(cmdBuf, bufferSize, pixels, imageCreateInfo);
-                vkpbr::CmdGenerateMipmaps(cmdBuf, image.handle, format, imgSize,
-                                          imageCreateInfo.mipLevels);
-                auto image_view_ci = vk::ImageViewCreateInfo()
-                                         .setImage(image.handle)
-                                         .setFormat(imageCreateInfo.format)
-                                         .setViewType(vk::ImageViewType::e2D);
-                image_view_ci.subresourceRange.setAspectMask(vk::ImageAspectFlagBits::eColor)
-                    .setBaseMipLevel(0)
-                    .setLevelCount(VK_REMAINING_MIP_LEVELS)
-                    .setBaseArrayLayer(0)
-                    .setLayerCount(VK_REMAINING_ARRAY_LAYERS);
-                vkpbr::UniqueMemoryTexture texture =
-                    allocator_.MakeTexture(image, image_view_ci, samplerCreateInfo);
-                m_textures.push_back(texture);
-            }
-        }
-=======
-      }
-
-      stbi_image_free(stbi_pixels);
->>>>>>> 60b91910
-    }
-}
-
-//--------------------------------------------------------------------------------------------------
-// Destroying all allocations
-//
-void HelloVulkan::destroyResources()
-{
-    device_.destroy(m_graphicsPipeline);
-    device_.destroy(m_pipelineLayout);
-    device_.destroy(m_descPool);
-    device_.destroy(m_descSetLayout);
-    m_cameraMat.DestroyFrom(device_);
-    m_sceneDesc.DestroyFrom(device_);
-
-    for (auto& m : m_objModel) {
-        m.vertexBuffer.DestroyFrom(device_);
-        m.indexBuffer.DestroyFrom(device_);
-        m.matColorBuffer.DestroyFrom(device_);
-        m.matIndexBuffer.DestroyFrom(device_);
-    }
-
-    for (auto& t : m_textures) {
-        t.DestroyFrom(device_);
-    }
-
-    // Destroys resource from the scene data.
-    scene_data_.vertex_buffer.DestroyFrom(device_);
-    scene_data_.index_buffer.DestroyFrom(device_);
-    scene_data_.normal_buffer.DestroyFrom(device_);
-    scene_data_.uv_buffer.DestroyFrom(device_);
-    scene_data_.mtl_buffer.DestroyFrom(device_);
-    scene_data_.matrix_buffer.DestroyFrom(device_);
-    scene_data_.rt_prim_lookup_buffer.DestroyFrom(device_);
-
-    //#Post
-    device_.destroy(m_postPipeline);
-    device_.destroy(m_postPipelineLayout);
-    device_.destroy(m_postDescPool);
-    device_.destroy(m_postDescSetLayout);
-    m_offscreenColor.DestroyFrom(device_);
-    m_offscreenDepth.DestroyFrom(device_);
-    device_.destroy(m_offscreenRenderPass);
-    device_.destroy(m_offscreenFramebuffer);
-
-    // #VKRay
-    m_rtBuilder.destroy();
-    device_.destroy(m_rtDescPool);
-    device_.destroy(m_rtDescSetLayout);
-    device_.destroy(m_rtPipeline);
-    device_.destroy(m_rtPipelineLayout);
-    m_rtSBTBuffer.DestroyFrom(device_);
-
-    m_spheresBuffer.DestroyFrom(device_);
-    m_spheresAabbBuffer.DestroyFrom(device_);
-    m_spheresMatColorBuffer.DestroyFrom(device_);
-    m_spheresMatIndexBuffer.DestroyFrom(device_);
-}
-
-//--------------------------------------------------------------------------------------------------
-// Drawing the scene in raster mode
-//
-void HelloVulkan::rasterize(const vk::CommandBuffer& cmdBuf)
-{
-    using vkPBP = vk::PipelineBindPoint;
-    using vkSS  = vk::ShaderStageFlagBits;
-    vk::DeviceSize offset{0};
-
-    m_debug.beginLabel(cmdBuf, "Rasterize");
-
-    // Dynamic Viewport
-    cmdBuf.setViewport(
-        0, {vk::Viewport(0, 0, (float)window_size_.width, (float)window_size_.height, 0, 1)});
-    cmdBuf.setScissor(0, {{{0, 0}, {window_size_.width, window_size_.height}}});
-
-    // Drawing all triangles
-    cmdBuf.bindPipeline(vkPBP::eGraphics, m_graphicsPipeline);
-    cmdBuf.bindDescriptorSets(vkPBP::eGraphics, m_pipelineLayout, 0, {m_descSet}, {});
-    if constexpr (false) {
-        for (int i = 0; i < m_objInstance.size(); ++i) {
-            auto& inst                = m_objInstance[i];
-            auto& model               = m_objModel[inst.objIndex];
-            m_pushConstant.instanceId = i;  // Telling which instance is drawn
-            cmdBuf.pushConstants<ObjPushConstant>(m_pipelineLayout, vkSS::eVertex | vkSS::eFragment,
-                                                  0, m_pushConstant);
-
-            cmdBuf.bindVertexBuffers(0, {model.vertexBuffer.handle}, {offset});
-            cmdBuf.bindIndexBuffer(model.indexBuffer.handle, 0, vk::IndexType::eUint32);
-            cmdBuf.drawIndexed(model.nbIndices, 1, 0, 0, 0);
-        }
-    } else {
-        std::vector<vk::Buffer> vertex_buffers = {scene_data_.vertex_buffer.handle,
-                                                  scene_data_.normal_buffer.handle,
-                                                  scene_data_.uv_buffer.handle};
-        cmdBuf.bindVertexBuffers(/*firstBinding =*/0, vertex_buffers, /*offsets=*/{0, 0, 0});
-        cmdBuf.bindIndexBuffer(scene_data_.index_buffer.handle, /*offset=*/0,
-                               vk::IndexType::eUint32);
-        for (size_t node_i = 0; node_i < gltf_scene_.m_nodes.size(); ++node_i) {
-            const auto& node      = gltf_scene_.m_nodes[node_i];
-            const auto& primitive = gltf_scene_.m_primMeshes[node.primMesh];
-
-            m_pushConstant.instanceId = node_i;
-            m_pushConstant.materialId = primitive.materialIndex;
-            cmdBuf.pushConstants<ObjPushConstant>(m_pipelineLayout, vkSS::eVertex | vkSS::eFragment,
-                                                  /*offset=*/0, m_pushConstant);
-            cmdBuf.drawIndexed(primitive.indexCount, /*instanceCount=*/1, primitive.firstIndex,
-                               primitive.vertexOffset, /*firstInstance=*/0);
-        }
-    }
-    m_debug.endLabel(cmdBuf);
-}
-
-//--------------------------------------------------------------------------------------------------
-// Handling resize of the window
-//
-void HelloVulkan::WindowResizeCallback(int w, int h)
-{
-    AppBase::WindowResizeCallback(w, h);
-    createOffscreenRender();
-    updatePostDescriptorSet();
-    updateRtDescriptorSet();
-}
-
-//////////////////////////////////////////////////////////////////////////
-// Post-processing
-//////////////////////////////////////////////////////////////////////////
-
-//--------------------------------------------------------------------------------------------------
-// Creating an offscreen frame buffer and the associated render pass
-//
-void HelloVulkan::createOffscreenRender()
-{
-<<<<<<< HEAD
-    // Creating the color image
-    {
-        auto colorCreateInfo = vkpbr::MakeImage2DCreateInfo(window_size_, m_offscreenColorFormat,
-                                                            vk::ImageUsageFlagBits::eColorAttachment
-                                                                | vk::ImageUsageFlagBits::eSampled
-                                                                | vk::ImageUsageFlagBits::eStorage);
-
-        vkpbr::UniqueMemoryImage image = allocator_.MakeImage(colorCreateInfo);
-        vk::ImageViewCreateInfo  ivInfo =
-            vkpbr::MakeImageViewCreateInfo(image.handle, colorCreateInfo);
-        m_offscreenColor = allocator_.MakeTexture(image, ivInfo, vk::SamplerCreateInfo());
-        m_offscreenColor.descriptor.imageLayout = vk::ImageLayout::eGeneral;
-    }
-
-    // Creating the depth buffer
-    auto depthCreateInfo =
-        vkpbr::MakeImage2DCreateInfo(window_size_, m_offscreenDepthFormat,
-                                     vk::ImageUsageFlagBits::eDepthStencilAttachment);
-    {
-        vkpbr::UniqueMemoryImage image = allocator_.MakeImage(depthCreateInfo);
-
-        vk::ImageViewCreateInfo depthStencilView;
-        depthStencilView.setViewType(vk::ImageViewType::e2D);
-        depthStencilView.setFormat(m_offscreenDepthFormat);
-        depthStencilView.setSubresourceRange({vk::ImageAspectFlagBits::eDepth, 0, 1, 0, 1});
-        depthStencilView.setImage(image.handle);
-
-        m_offscreenDepth = allocator_.MakeTexture(image, depthStencilView, vk::SamplerCreateInfo{});
-    }
-
-    // Setting the image layout for both color and depth
-    {
-        vkpbr::CommandPool genCmdBuf(device_, graphics_queue_index_);
-        auto               cmdBuf = genCmdBuf.MakeCmdBuffer();
-        vkpbr::CmdBarrierImageLayout(cmdBuf, m_offscreenColor.handle, vk::ImageLayout::eUndefined,
-                                     vk::ImageLayout::eGeneral, vk::ImageAspectFlagBits::eColor);
-        vkpbr::CmdBarrierImageLayout(cmdBuf, m_offscreenDepth.handle, vk::ImageLayout::eUndefined,
-                                     vk::ImageLayout::eDepthStencilAttachmentOptimal,
-                                     vk::ImageAspectFlagBits::eDepth);
-
-        genCmdBuf.SubmitAndWait(cmdBuf);
-    }
-
-    // Creating a renderpass for the offscreen
-    if (!m_offscreenRenderPass) {
-        m_offscreenRenderPass =
-            vkpbr::MakeRenderPass(device_, {m_offscreenColorFormat}, m_offscreenDepthFormat, 1,
-                                  /*clear_color=*/true, /*clear_depth=*/true,
-                                  vk::ImageLayout::eGeneral, vk::ImageLayout::eGeneral);
-    }
-
-    // Creating the frame buffer for offscreen
-    std::vector<vk::ImageView> attachments = {m_offscreenColor.descriptor.imageView,
-                                              m_offscreenDepth.descriptor.imageView};
-
-    device_.destroy(m_offscreenFramebuffer);
-    vk::FramebufferCreateInfo info;
-    info.setRenderPass(m_offscreenRenderPass);
-    info.setAttachmentCount(2);
-    info.setPAttachments(attachments.data());
-    info.setWidth(window_size_.width);
-    info.setHeight(window_size_.height);
-    info.setLayers(1);
-    m_offscreenFramebuffer = device_.createFramebuffer(info);
-=======
-  m_alloc.destroy(m_offscreenColor);
-  m_alloc.destroy(m_offscreenDepth);
-
-  // Creating the color image
-  {
-    auto colorCreateInfo = nvvk::makeImage2DCreateInfo(m_size, m_offscreenColorFormat,
-                                                       vk::ImageUsageFlagBits::eColorAttachment
-                                                           | vk::ImageUsageFlagBits::eSampled
-                                                           | vk::ImageUsageFlagBits::eStorage);
-
-
-    nvvk::Image             image  = m_alloc.createImage(colorCreateInfo);
-    vk::ImageViewCreateInfo ivInfo = nvvk::makeImageViewCreateInfo(image.image, colorCreateInfo);
-    m_offscreenColor               = m_alloc.createTexture(image, ivInfo, vk::SamplerCreateInfo());
-    m_offscreenColor.descriptor.imageLayout = VK_IMAGE_LAYOUT_GENERAL;
-  }
-
-  // Creating the depth buffer
-  auto depthCreateInfo =
-      nvvk::makeImage2DCreateInfo(m_size, m_offscreenDepthFormat,
-                                  vk::ImageUsageFlagBits::eDepthStencilAttachment);
-  {
-    nvvk::Image image = m_alloc.createImage(depthCreateInfo);
-
-    vk::ImageViewCreateInfo depthStencilView;
-    depthStencilView.setViewType(vk::ImageViewType::e2D);
-    depthStencilView.setFormat(m_offscreenDepthFormat);
-    depthStencilView.setSubresourceRange({vk::ImageAspectFlagBits::eDepth, 0, 1, 0, 1});
-    depthStencilView.setImage(image.image);
-
-    m_offscreenDepth = m_alloc.createTexture(image, depthStencilView);
-  }
-
-  // Setting the image layout for both color and depth
-  {
-    nvvk::CommandPool genCmdBuf(m_device, m_graphicsQueueIndex);
-    auto              cmdBuf = genCmdBuf.createCommandBuffer();
-    nvvk::cmdBarrierImageLayout(cmdBuf, m_offscreenColor.image, vk::ImageLayout::eUndefined,
-                                vk::ImageLayout::eGeneral);
-    nvvk::cmdBarrierImageLayout(cmdBuf, m_offscreenDepth.image, vk::ImageLayout::eUndefined,
-                                vk::ImageLayout::eDepthStencilAttachmentOptimal,
-                                vk::ImageAspectFlagBits::eDepth);
-
-    genCmdBuf.submitAndWait(cmdBuf);
-  }
-
-  // Creating a renderpass for the offscreen
-  if(!m_offscreenRenderPass)
-  {
-    m_offscreenRenderPass =
-        nvvk::createRenderPass(m_device, {m_offscreenColorFormat}, m_offscreenDepthFormat, 1, true,
-                               true, vk::ImageLayout::eGeneral, vk::ImageLayout::eGeneral);
-  }
-
-  // Creating the frame buffer for offscreen
-  std::vector<vk::ImageView> attachments = {m_offscreenColor.descriptor.imageView,
-                                            m_offscreenDepth.descriptor.imageView};
-
-  m_device.destroy(m_offscreenFramebuffer);
-  vk::FramebufferCreateInfo info;
-  info.setRenderPass(m_offscreenRenderPass);
-  info.setAttachmentCount(2);
-  info.setPAttachments(attachments.data());
-  info.setWidth(m_size.width);
-  info.setHeight(m_size.height);
-  info.setLayers(1);
-  m_offscreenFramebuffer = m_device.createFramebuffer(info);
->>>>>>> 60b91910
-}
-
-//--------------------------------------------------------------------------------------------------
-// The pipeline is how things are rendered, which shaders, type of primitives, depth test and more
-//
-void HelloVulkan::createPostPipeline()
-{
-<<<<<<< HEAD
-    // Push constants in the fragment shader
-    vk::PushConstantRange pushConstantRanges = {vk::ShaderStageFlagBits::eFragment, 0,
-                                                sizeof(float)};
-
-    // Creating the pipeline layout
-    vk::PipelineLayoutCreateInfo pipelineLayoutCreateInfo;
-    pipelineLayoutCreateInfo.setSetLayoutCount(1);
-    pipelineLayoutCreateInfo.setPSetLayouts(&m_postDescSetLayout);
-    pipelineLayoutCreateInfo.setPushConstantRangeCount(1);
-    pipelineLayoutCreateInfo.setPPushConstantRanges(&pushConstantRanges);
-    m_postPipelineLayout = device_.createPipelineLayout(pipelineLayoutCreateInfo);
-
-    // Pipeline: completely generic, no vertices
-    std::vector<std::string> paths = defaultSearchPaths;
-
-    nvvk::GraphicsPipelineGeneratorCombined pipelineGenerator(device_, m_postPipelineLayout,
-                                                              render_pass_);
-    pipelineGenerator.addShader(io::LoadBinaryFile("shaders/passthrough.vert.spv", paths),
-                                vk::ShaderStageFlagBits::eVertex);
-    pipelineGenerator.addShader(io::LoadBinaryFile("shaders/post.frag.spv", paths),
-                                vk::ShaderStageFlagBits::eFragment);
-    pipelineGenerator.rasterizationState.setCullMode(vk::CullModeFlagBits::eNone);
-    m_postPipeline = pipelineGenerator.createPipeline();
-    m_debug.setObjectName(m_postPipeline, "post");
-=======
-  // Push constants in the fragment shader
-  vk::PushConstantRange pushConstantRanges = {vk::ShaderStageFlagBits::eFragment, 0, sizeof(float)};
-
-  // Creating the pipeline layout
-  vk::PipelineLayoutCreateInfo pipelineLayoutCreateInfo;
-  pipelineLayoutCreateInfo.setSetLayoutCount(1);
-  pipelineLayoutCreateInfo.setPSetLayouts(&m_postDescSetLayout);
-  pipelineLayoutCreateInfo.setPushConstantRangeCount(1);
-  pipelineLayoutCreateInfo.setPPushConstantRanges(&pushConstantRanges);
-  m_postPipelineLayout = m_device.createPipelineLayout(pipelineLayoutCreateInfo);
-
-  // Pipeline: completely generic, no vertices
-  std::vector<std::string> paths = defaultSearchPaths;
-
-  nvvk::GraphicsPipelineGeneratorCombined pipelineGenerator(m_device, m_postPipelineLayout,
-                                                            m_renderPass);
-  pipelineGenerator.addShader(nvh::loadFile("shaders/passthrough.vert.spv", true, paths, true),
-                              vk::ShaderStageFlagBits::eVertex);
-  pipelineGenerator.addShader(nvh::loadFile("shaders/post.frag.spv", true, paths, true),
-                              vk::ShaderStageFlagBits::eFragment);
-  pipelineGenerator.rasterizationState.setCullMode(vk::CullModeFlagBits::eNone);
-  m_postPipeline = pipelineGenerator.createPipeline();
-  m_debug.setObjectName(m_postPipeline, "post");
->>>>>>> 60b91910
-}
-
-//--------------------------------------------------------------------------------------------------
-// The descriptor layout is the description of the data that is passed to the vertex or the
-// fragment program.
-//
-void HelloVulkan::createPostDescriptor()
-{
-    using vkDS = vk::DescriptorSetLayoutBinding;
-    using vkDT = vk::DescriptorType;
-    using vkSS = vk::ShaderStageFlagBits;
-
-    post_DS_layout_bindings_.AddBinding(vkDS(0, vkDT::eCombinedImageSampler, 1, vkSS::eFragment));
-    m_postDescSetLayout = post_DS_layout_bindings_.MakeLayout(device_);
-    m_postDescPool      = post_DS_layout_bindings_.MakePool(device_);
-    auto desc_sets      = device_.allocateDescriptorSets({m_postDescPool, 1, &m_postDescSetLayout});
-    CHECK_EQ(desc_sets.size(), 1);
-    m_postDescSet = desc_sets.front();
-}
-
-//--------------------------------------------------------------------------------------------------
-// Update the output
-//
-void HelloVulkan::updatePostDescriptorSet()
-{
-    vk::WriteDescriptorSet writeDescriptorSets = post_DS_layout_bindings_.MakeWrite(
-        m_postDescSet, 0,
-        reinterpret_cast<const vk::DescriptorImageInfo*>(&m_offscreenColor.descriptor));
-    device_.updateDescriptorSets(writeDescriptorSets, nullptr);
-}
-
-//--------------------------------------------------------------------------------------------------
-// Draw a full screen quad with the attached image
-//
-void HelloVulkan::drawPost(vk::CommandBuffer cmdBuf)
-{
-    m_debug.beginLabel(cmdBuf, "Post");
-
-    cmdBuf.setViewport(
-        0, {vk::Viewport(0, 0, (float)window_size_.width, (float)window_size_.height, 0, 1)});
-    cmdBuf.setScissor(0, {{{0, 0}, {window_size_.width, window_size_.height}}});
-
-    auto aspectRatio =
-        static_cast<float>(window_size_.width) / static_cast<float>(window_size_.height);
-    cmdBuf.pushConstants<float>(m_postPipelineLayout, vk::ShaderStageFlagBits::eFragment, 0,
-                                aspectRatio);
-    cmdBuf.bindPipeline(vk::PipelineBindPoint::eGraphics, m_postPipeline);
-    cmdBuf.bindDescriptorSets(vk::PipelineBindPoint::eGraphics, m_postPipelineLayout, 0,
-                              m_postDescSet, {});
-    cmdBuf.draw(3, 1, 0, 0);
-
-    m_debug.endLabel(cmdBuf);
-}
-
-//////////////////////////////////////////////////////////////////////////
-//////////////////////////////////////////////////////////////////////////
-//////////////////////////////////////////////////////////////////////////
-
-//--------------------------------------------------------------------------------------------------
-// Initialize Vulkan ray tracing
-// #VKRay
-void HelloVulkan::initRayTracing()
-{
-<<<<<<< HEAD
-    // Requesting ray tracing properties
-    auto properties = gpu_.getProperties2<vk::PhysicalDeviceProperties2,
-                                          vk::PhysicalDeviceRayTracingPropertiesKHR>();
-    m_rtProperties  = properties.get<vk::PhysicalDeviceRayTracingPropertiesKHR>();
-    m_rtBuilder.setup(device_, &allocator_, graphics_queue_index_);
-=======
-  // Requesting ray tracing properties
-  auto properties =
-      m_physicalDevice.getProperties2<vk::PhysicalDeviceProperties2,
-                                      vk::PhysicalDeviceRayTracingPipelinePropertiesKHR>();
-  m_rtProperties = properties.get<vk::PhysicalDeviceRayTracingPipelinePropertiesKHR>();
-  m_rtBuilder.setup(m_device, &m_alloc, m_graphicsQueueIndex);
->>>>>>> 60b91910
-}
-
-//--------------------------------------------------------------------------------------------------
-// Converting a OBJ primitive to the ray tracing geometry used for the BLAS
-//
-<<<<<<< HEAD
-vkpbr::RaytracingBuilderKHR::Blas HelloVulkan::objectToVkGeometryKHR(const ObjModel& model)
-{
-    vk::AccelerationStructureCreateGeometryTypeInfoKHR asCreate;
-    asCreate.setGeometryType(vk::GeometryTypeKHR::eTriangles);
-    asCreate.setIndexType(vk::IndexType::eUint32);
-    asCreate.setVertexFormat(vk::Format::eR32G32B32Sfloat);
-    asCreate.setMaxPrimitiveCount(model.nbIndices / 3);  // Nb triangles
-    asCreate.setMaxVertexCount(model.nbVertices);
-    asCreate.setAllowsTransforms(VK_FALSE);  // No adding transformation matrices
-
-    vk::DeviceAddress vertexAddress = device_.getBufferAddress({model.vertexBuffer.handle});
-    vk::DeviceAddress indexAddress  = device_.getBufferAddress({model.indexBuffer.handle});
-    vk::AccelerationStructureGeometryTrianglesDataKHR triangles;
-    triangles.setVertexFormat(asCreate.vertexFormat);
-    triangles.setVertexData(vertexAddress);
-    triangles.setVertexStride(sizeof(VertexObj));
-    triangles.setIndexType(asCreate.indexType);
-    triangles.setIndexData(indexAddress);
-    triangles.setTransformData({});
-
-    // Setting up the build info of the acceleration
-    vk::AccelerationStructureGeometryKHR asGeom;
-    asGeom.setGeometryType(asCreate.geometryType);
-    asGeom.setFlags(vk::GeometryFlagBitsKHR::eOpaque);
-    asGeom.geometry.setTriangles(triangles);
-
-    vk::AccelerationStructureBuildOffsetInfoKHR offset;
-    offset.setFirstVertex(0);
-    offset.setPrimitiveCount(asCreate.maxPrimitiveCount);
-    offset.setPrimitiveOffset(0);
-    offset.setTransformOffset(0);
-
-    vkpbr::RaytracingBuilderKHR::Blas blas;
-    blas.asGeometry.emplace_back(asGeom);
-    blas.asCreateGeometryInfo.emplace_back(asCreate);
-    blas.asBuildOffsetInfo.emplace_back(offset);
-    return blas;
-}
-
-vkpbr::RaytracingBuilderKHR::Blas HelloVulkan::PrimitiveToGeometryKHR(const nvh::GltfPrimMesh& prim)
-{
-    auto as_create_geometry = vk::AccelerationStructureCreateGeometryTypeInfoKHR()
-                                  .setGeometryType(vk::GeometryTypeKHR::eTriangles)
-                                  .setIndexType(vk::IndexType::eUint32)
-                                  .setVertexFormat(vk::Format::eR32G32B32Sfloat)
-                                  .setMaxPrimitiveCount(prim.indexCount / 3)
-                                  .setMaxVertexCount(prim.vertexCount)
-                                  .setAllowsTransforms(VK_FALSE);  // No adding transforms.
-
-    auto vertex_addr = device_.getBufferAddress({scene_data_.vertex_buffer.handle});
-    auto index_addr  = device_.getBufferAddress({scene_data_.index_buffer.handle});
-
-    auto triangles = vk::AccelerationStructureGeometryTrianglesDataKHR()
-                         .setVertexFormat(as_create_geometry.vertexFormat)
-                         .setVertexData(vertex_addr)
-                         .setVertexStride(sizeof(nvmath::vec3f))
-                         .setIndexType(as_create_geometry.indexType)
-                         .setIndexData(index_addr);
-
-    auto as_geometry = vk::AccelerationStructureGeometryKHR()
-                           .setGeometryType(as_create_geometry.geometryType)
-                           .setFlags(vk::GeometryFlagBitsKHR::eNoDuplicateAnyHitInvocation);
-    as_geometry.geometry.setTriangles(triangles);
-
-    auto offset = vk::AccelerationStructureBuildOffsetInfoKHR()
-                      .setFirstVertex(prim.vertexOffset)
-                      .setPrimitiveCount(prim.indexCount / 3)
-                      .setPrimitiveOffset(prim.firstIndex * sizeof(u32))
-                      .setTransformOffset(0);
-
-    vkpbr::RaytracingBuilderKHR::Blas blas;
-    blas.asGeometry.emplace_back(as_geometry);
-    blas.asCreateGeometryInfo.emplace_back(as_create_geometry);
-    blas.asBuildOffsetInfo.emplace_back(offset);
-    return blas;
-}
-
-void HelloVulkan::BuildTextureImages(const vk::CommandBuffer& cmd_buffer,
-                                     tinygltf::Model&         gltf_model)
-{
-    using vkIU = vk::ImageUsageFlagBits;
-
-    auto sampler_ci = vk::SamplerCreateInfo({}, vk::Filter::eLinear, vk::Filter::eLinear,
-                                            vk::SamplerMipmapMode::eLinear)
-                          .setMaxLod(FLT_MAX);
-    auto format = vk::Format::eR8G8B8A8Srgb;
-
-    auto AddDefaultTexture = [cmd_buffer, this]() {
-        // Makes dummy image(1, 1), needed as we cannot have an empty array.
-        u8   white[4] = {255, 255, 255, 255};
-        auto image =
-            allocator_.MakeImage(cmd_buffer, 4, white, vkpbr::MakeImage2DCreateInfo({1, 1}));
-        auto texture =
-            allocator_.MakeTexture(image, vkpbr::MakeImage2DViewCreateInfo(image.handle), {});
-        m_textures.emplace_back(std::move(texture));
-    };
-
-    if (gltf_model.images.empty()) {
-        AddDefaultTexture();
-        return;
-    }
-
-    m_textures.reserve(gltf_model.images.size());
-    for (size_t i = 0; i < gltf_model.images.size(); ++i) {
-        auto & gltf_image = gltf_model.images[i];
-        void *buffer = &gltf_image.image[0];
-        auto buffer_size = gltf_image.image.size();
-        auto   image_size  = vk::Extent2D(gltf_image.width, gltf_image.height);
-
-        if (buffer_size == 0 || gltf_image.width <= 0 || gltf_image.height <= 0) {
-            AddDefaultTexture();
-            continue;
-        }
-        auto image_ci = vkpbr::MakeImage2DCreateInfo(image_size, format, vkIU::eSampled);
-        vkpbr::UniqueMemoryImage image =
-            allocator_.MakeImage(cmd_buffer, buffer_size, buffer, image_ci);
-        vkpbr::CmdGenerateMipmaps(cmd_buffer, image.handle, format, image_size, image_ci.mipLevels);
-        auto image_view_ci = vkpbr::MakeImageViewCreateInfo(image.handle, image_ci);
-        m_textures.emplace_back(allocator_.MakeTexture(image, image_view_ci, sampler_ci));
-    }
-=======
-nvvk::RaytracingBuilderKHR::BlasInput HelloVulkan::objectToVkGeometryKHR(const ObjModel& model)
-{
-  vk::DeviceAddress vertexAddress = m_device.getBufferAddress({model.vertexBuffer.buffer});
-  vk::DeviceAddress indexAddress  = m_device.getBufferAddress({model.indexBuffer.buffer});
-
-  vk::AccelerationStructureGeometryTrianglesDataKHR triangles;
-  triangles.setVertexFormat(vk::Format::eR32G32B32Sfloat);
-  triangles.setVertexData(vertexAddress);
-  triangles.setVertexStride(sizeof(VertexObj));
-  triangles.setIndexType(vk::IndexType::eUint32);
-  triangles.setIndexData(indexAddress);
-  triangles.setTransformData({});
-  triangles.setMaxVertex(model.nbVertices);
-
-  // Setting up the build info of the acceleration
-  vk::AccelerationStructureGeometryKHR asGeom;
-  asGeom.setGeometryType(vk::GeometryTypeKHR::eTriangles);
-  asGeom.setFlags(vk::GeometryFlagBitsKHR::eOpaque);
-  asGeom.geometry.setTriangles(triangles);
-
-  vk::AccelerationStructureBuildRangeInfoKHR offset;
-  offset.setFirstVertex(0);
-  offset.setPrimitiveCount(model.nbIndices / 3);  // Nb triangles
-  offset.setPrimitiveOffset(0);
-  offset.setTransformOffset(0);
-
-  nvvk::RaytracingBuilderKHR::BlasInput input;
-  input.asGeometry.emplace_back(asGeom);
-  input.asBuildOffsetInfo.emplace_back(offset);
-  return input;
->>>>>>> 60b91910
-}
-
-//--------------------------------------------------------------------------------------------------
-// Returning the ray tracing geometry used for the BLAS, containing all spheres
-//
-<<<<<<< HEAD
-vkpbr::RaytracingBuilderKHR::Blas HelloVulkan::sphereToVkGeometryKHR()
-{
-    vk::AccelerationStructureCreateGeometryTypeInfoKHR asCreate;
-    asCreate.setGeometryType(vk::GeometryTypeKHR::eAabbs);
-    asCreate.setMaxPrimitiveCount((uint32_t)m_spheres.size());  // Nb triangles
-    asCreate.setIndexType(vk::IndexType::eNoneKHR);
-    asCreate.setVertexFormat(vk::Format::eUndefined);
-    asCreate.setMaxVertexCount(0);
-    asCreate.setAllowsTransforms(VK_FALSE);  // No adding transformation matrices
-
-
-    vk::DeviceAddress dataAddress = device_.getBufferAddress({m_spheresAabbBuffer.handle});
-    vk::AccelerationStructureGeometryAabbsDataKHR aabbs;
-    aabbs.setData(dataAddress);
-    aabbs.setStride(sizeof(Aabb));
-
-    // Setting up the build info of the acceleration
-    vk::AccelerationStructureGeometryKHR asGeom;
-    asGeom.setGeometryType(asCreate.geometryType);
-    asGeom.setFlags(vk::GeometryFlagBitsKHR::eOpaque);
-    asGeom.geometry.setAabbs(aabbs);
-
-    vk::AccelerationStructureBuildOffsetInfoKHR offset;
-    offset.setFirstVertex(0);
-    offset.setPrimitiveCount(asCreate.maxPrimitiveCount);
-    offset.setPrimitiveOffset(0);
-    offset.setTransformOffset(0);
-
-    vkpbr::RaytracingBuilderKHR::Blas blas;
-    blas.asGeometry.emplace_back(asGeom);
-    blas.asCreateGeometryInfo.emplace_back(asCreate);
-    blas.asBuildOffsetInfo.emplace_back(offset);
-    return blas;
-=======
-nvvk::RaytracingBuilderKHR::BlasInput HelloVulkan::sphereToVkGeometryKHR()
-{
-  vk::DeviceAddress dataAddress = m_device.getBufferAddress({m_spheresAabbBuffer.buffer});
-
-  vk::AccelerationStructureGeometryAabbsDataKHR aabbs;
-  aabbs.setData(dataAddress);
-  aabbs.setStride(sizeof(Aabb));
-
-  // Setting up the build info of the acceleration (C version, c++ gives wrong type)
-  vk::AccelerationStructureGeometryKHR asGeom(vk::GeometryTypeKHR::eAabbs, aabbs,
-                                              vk::GeometryFlagBitsKHR::eOpaque);
-  //asGeom.geometryType   = vk::GeometryTypeKHR::eAabbs;
-  //asGeom.flags          = vk::GeometryFlagBitsKHR::eOpaque;
-  //asGeom.geometry.aabbs = aabbs;
-
-
-  vk::AccelerationStructureBuildRangeInfoKHR offset;
-  offset.setFirstVertex(0);
-  offset.setPrimitiveCount((uint32_t)m_spheres.size());  // Nb aabb
-  offset.setPrimitiveOffset(0);
-  offset.setTransformOffset(0);
-
-  nvvk::RaytracingBuilderKHR::BlasInput input;
-  input.asGeometry.emplace_back(asGeom);
-  input.asBuildOffsetInfo.emplace_back(offset);
-  return input;
->>>>>>> 60b91910
-}
-
-//--------------------------------------------------------------------------------------------------
-// Creating all spheres
-//
-void HelloVulkan::createSpheres(uint32_t nbSpheres)
-{
-<<<<<<< HEAD
-    std::random_device                    rd{};
-    std::mt19937                          gen{rd()};
-    std::normal_distribution<float>       xzd{0.f, 5.f};
-    std::normal_distribution<float>       yd{3.f, 1.f};
-    std::uniform_real_distribution<float> radd{.05f, .2f};
-
-    // All spheres
-    Sphere s;
-    for (uint32_t i = 0; i < 2000000; i++) {
-        s.center = glm::vec3(xzd(gen), yd(gen), xzd(gen));
-        s.radius = radd(gen);
-        m_spheres.emplace_back(s);
-    }
-
-    // Axis aligned bounding box of each sphere
-    std::vector<Aabb> aabbs;
-    for (const auto& s : m_spheres) {
-        Aabb aabb;
-        aabb.minimum = s.center - glm::vec3(s.radius);
-        aabb.maximum = s.center + glm::vec3(s.radius);
-        aabbs.emplace_back(aabb);
-    }
-
-    // Creating two materials
-    MaterialObj mat;
-    mat.diffuse = nvmath::vec3f(0, 1, 1);
-    std::vector<MaterialObj> materials;
-    std::vector<int>         matIdx;
-    materials.emplace_back(mat);
-    mat.diffuse = nvmath::vec3f(1, 1, 0);
-    materials.emplace_back(mat);
-
-    // Assign a material to each sphere
-    for (size_t i = 0; i < m_spheres.size(); i++) {
-        matIdx.push_back(i % 2);
-    }
-
-    // Creating all buffers
-    using vkBU = vk::BufferUsageFlagBits;
-
-    vkpbr::CommandPool cmd_pool(device_, graphics_queue_index_);
-    auto               cmdBuf = cmd_pool.MakeCmdBuffer();
-
-    m_spheresBuffer         = allocator_.MakeBuffer(cmdBuf, m_spheres, vkBU::eStorageBuffer);
-    m_spheresAabbBuffer     = allocator_.MakeBuffer(cmdBuf, aabbs, vkBU::eShaderDeviceAddress);
-    m_spheresMatIndexBuffer = allocator_.MakeBuffer(cmdBuf, matIdx, vkBU::eStorageBuffer);
-    m_spheresMatColorBuffer = allocator_.MakeBuffer(cmdBuf, materials, vkBU::eStorageBuffer);
-    cmd_pool.SubmitAndWait(cmdBuf);
-
-    // Debug information
-    m_debug.setObjectName(m_spheresBuffer.handle, "spheres");
-    m_debug.setObjectName(m_spheresAabbBuffer.handle, "spheresAabb");
-    m_debug.setObjectName(m_spheresMatColorBuffer.handle, "spheresMat");
-    m_debug.setObjectName(m_spheresMatIndexBuffer.handle, "spheresMatIdx");
-=======
-  std::random_device                    rd{};
-  std::mt19937                          gen{rd()};
-  std::normal_distribution<float>       xzd{0.f, 5.f};
-  std::normal_distribution<float>       yd{6.f, 3.f};
-  std::uniform_real_distribution<float> radd{.05f, .2f};
-
-  // All spheres
-  Sphere s;
-  m_spheres.resize(nbSpheres);
-  for(uint32_t i = 0; i < nbSpheres; i++)
-  {
-    s.center     = nvmath::vec3f(xzd(gen), yd(gen), xzd(gen));
-    s.radius     = radd(gen);
-    m_spheres[i] = std::move(s);
-  }
-
-  // Axis aligned bounding box of each sphere
-  std::vector<Aabb> aabbs;
-  aabbs.reserve(nbSpheres);
-  for(const auto& s : m_spheres)
-  {
-    Aabb aabb;
-    aabb.minimum = s.center - nvmath::vec3f(s.radius);
-    aabb.maximum = s.center + nvmath::vec3f(s.radius);
-    aabbs.emplace_back(aabb);
-  }
-
-  // Creating two materials
-  MaterialObj mat;
-  mat.diffuse = nvmath::vec3f(0, 1, 1);
-  std::vector<MaterialObj> materials;
-  std::vector<int>         matIdx(nbSpheres);
-  materials.emplace_back(mat);
-  mat.diffuse = nvmath::vec3f(1, 1, 0);
-  materials.emplace_back(mat);
-
-  // Assign a material to each sphere
-  for(size_t i = 0; i < m_spheres.size(); i++)
-  {
-    matIdx[i] = i % 2;
-  }
-
-  // Creating all buffers
-  using vkBU = vk::BufferUsageFlagBits;
-  nvvk::CommandPool genCmdBuf(m_device, m_graphicsQueueIndex);
-  auto              cmdBuf = genCmdBuf.createCommandBuffer();
-  m_spheresBuffer          = m_alloc.createBuffer(cmdBuf, m_spheres, vkBU::eStorageBuffer);
-  m_spheresAabbBuffer      = m_alloc.createBuffer(cmdBuf, aabbs, vkBU::eShaderDeviceAddress);
-  m_spheresMatIndexBuffer  = m_alloc.createBuffer(cmdBuf, matIdx, vkBU::eStorageBuffer);
-  m_spheresMatColorBuffer  = m_alloc.createBuffer(cmdBuf, materials, vkBU::eStorageBuffer);
-  genCmdBuf.submitAndWait(cmdBuf);
-
-  // Debug information
-  m_debug.setObjectName(m_spheresBuffer.buffer, "spheres");
-  m_debug.setObjectName(m_spheresAabbBuffer.buffer, "spheresAabb");
-  m_debug.setObjectName(m_spheresMatColorBuffer.buffer, "spheresMat");
-  m_debug.setObjectName(m_spheresMatIndexBuffer.buffer, "spheresMatIdx");
->>>>>>> 60b91910
-}
-
-void HelloVulkan::createBottomLevelAS()
-{
-<<<<<<< HEAD
-    // BLAS - Storing each primitive in a geometry
-    std::vector<vkpbr::RaytracingBuilderKHR::Blas> all_blas;
-    //all_blas.reserve(m_objModel.size());
-    //for (const auto& obj : m_objModel) {
-    //    auto blas = objectToVkGeometryKHR(obj);
-    //    all_blas.emplace_back(blas);
-    //}
-    //{
-    //    auto blas = sphereToVkGeometryKHR();
-    //    all_blas.emplace_back(blas);
-    //}
-    //m_rtBuilder.buildBlas(all_blas, vk::BuildAccelerationStructureFlagBitsKHR::ePreferFastTrace);
-
-    // Builds the blas from the glTF scene data.
-    all_blas.clear();
-    all_blas.reserve(gltf_scene_.m_primMeshes.size());
-
-        //all_blas.emplace_back(sphereToVkGeometryKHR());
-        //all_blas.emplace_back(PrimitiveToGeometryKHR(gltf_scene_.m_primMeshes[0]));
-
-    for (const auto& mesh : gltf_scene_.m_primMeshes) {
-        all_blas.emplace_back(PrimitiveToGeometryKHR(mesh));
-    }
-    m_rtBuilder.buildBlas(all_blas, vk::BuildAccelerationStructureFlagBitsKHR::ePreferFastTrace);
-=======
-  // BLAS - Storing each primitive in a geometry
-  std::vector<nvvk::RaytracingBuilderKHR::BlasInput> allBlas;
-  allBlas.reserve(m_objModel.size());
-  for(const auto& obj : m_objModel)
-  {
-    auto blas = objectToVkGeometryKHR(obj);
-
-    // We could add more geometry in each BLAS, but we add only one for now
-    allBlas.emplace_back(blas);
-  }
-
-  // Spheres
-  {
-    auto blas = sphereToVkGeometryKHR();
-    allBlas.emplace_back(blas);
-  }
-
-  m_rtBuilder.buildBlas(allBlas, vk::BuildAccelerationStructureFlagBitsKHR::ePreferFastTrace);
->>>>>>> 60b91910
-}
-
-void HelloVulkan::createTopLevelAS()
-{
-
-    std::vector<vkpbr::RaytracingBuilderKHR::Instance> tlas_instances;
-    //tlas_instances.reserve(m_objInstance.size());
-    //for (int i = 0; i < cast_i32(m_objInstance.size()); ++i) {
-    //    vkpbr::RaytracingBuilderKHR::Instance instance;
-    //    memcpy(&instance.transform, &m_objInstance[i].transform, sizeof instance.transform);
-    //    instance.instanceId = i;
-    //    instance.blasId     = m_objInstance[i].objIndex;
-    //    instance.hitGroupId = 0;
-    //    instance.flags      = vk::GeometryInstanceFlagBitsKHR::eTriangleFacingCullDisable;
-    //    tlas_instances.push_back(instance);
-    //}
-    //{
-    //    vkpbr::RaytracingBuilderKHR::Instance sphere_instance;
-    //    memcpy(&sphere_instance.transform, &m_objInstance[0].transform,
-    //           sizeof sphere_instance.transform);
-    //    sphere_instance.instanceId = cast_u32(tlas_instances.size());
-    //    sphere_instance.blasId     = cast_u32(m_objModel.size());
-    //    sphere_instance.hitGroupId = 1;
-    //    sphere_instance.flags      = vk::GeometryInstanceFlagBitsKHR::eTriangleFacingCullDisable;
-    //    tlas_instances.emplace_back(sphere_instance);
-    //}
-
-    // Builds the TLAS for the gltf scene data.
-    tlas_instances.clear();
-    tlas_instances.reserve(gltf_scene_.m_nodes.size());
-    for (const auto& node : gltf_scene_.m_nodes) {
-        vkpbr::RaytracingBuilderKHR::Instance instance;
-        memcpy(&instance.transform, &node.worldMatrix, sizeof instance.transform);
-        instance.instanceId = node.primMesh;
-        instance.blasId     = node.primMesh;
-        instance.flags      = vk::GeometryInstanceFlagBitsKHR::eTriangleFacingCullDisable;
-        instance.hitGroupId = 0;  // Uses the same hit group for all objects.
-        tlas_instances.emplace_back(instance);
-    }
-     m_rtBuilder.buildTlas(tlas_instances,
-                          vk::BuildAccelerationStructureFlagBitsKHR::ePreferFastTrace);
-}
-
-//--------------------------------------------------------------------------------------------------
-// This descriptor set holds the Acceleration structure and the output image
-//
-void HelloVulkan::createRtDescriptorSet()
-{
-    using vkDT   = vk::DescriptorType;
-    using vkSS   = vk::ShaderStageFlagBits;
-    using vkDSLB = vk::DescriptorSetLayoutBinding;
-
-    rt_DS_layout_bindings_.AddBinding(vkDSLB(kRtDsbAccelStruct, vkDT::eAccelerationStructureKHR, 1,
-                                             vkSS::eRaygenKHR | vkSS::eClosestHitKHR));  // TLAS
-    rt_DS_layout_bindings_.AddBinding(
-        vkDSLB(kRtDsbOutputImage, vkDT::eStorageImage, 1, vkSS::eRaygenKHR));  // Output image
-    rt_DS_layout_bindings_.AddBinding(
-        vkDSLB(kRtDsbPrimInfo, vkDT::eStorageBuffer, 1, vkSS::eClosestHitKHR | vkSS::eAnyHitKHR));
-
-    m_rtDescPool      = rt_DS_layout_bindings_.MakePool(device_);
-    m_rtDescSetLayout = rt_DS_layout_bindings_.MakeLayout(device_);
-    m_rtDescSet       = device_.allocateDescriptorSets({m_rtDescPool, 1, &m_rtDescSetLayout})[0];
-
-    vk::AccelerationStructureKHR                   tlas = m_rtBuilder.getAccelerationStructure();
-    vk::WriteDescriptorSetAccelerationStructureKHR descASInfo;
-    descASInfo.setAccelerationStructureCount(1);
-    descASInfo.setPAccelerationStructures(&tlas);
-    vk::DescriptorImageInfo imageInfo{
-        {}, m_offscreenColor.descriptor.imageView, vk::ImageLayout::eGeneral};
-
-    std::vector<vk::WriteDescriptorSet> writes;
-    writes.emplace_back(rt_DS_layout_bindings_.MakeWrite(m_rtDescSet, 0, &descASInfo));
-    writes.emplace_back(rt_DS_layout_bindings_.MakeWrite(m_rtDescSet, 1, &imageInfo));
-    device_.updateDescriptorSets(static_cast<uint32_t>(writes.size()), writes.data(), 0, nullptr);
-}
-
-
-//--------------------------------------------------------------------------------------------------
-// Writes the output image to the descriptor set
-// - Required when changing resolution
-//
-void HelloVulkan::updateRtDescriptorSet()
-{
-    using vkDT = vk::DescriptorType;
-
-    // (1) Output buffer
-    vk::DescriptorImageInfo imageInfo{
-        {}, m_offscreenColor.descriptor.imageView, vk::ImageLayout::eGeneral};
-    vk::WriteDescriptorSet wds{m_rtDescSet, 1, 0, 1, vkDT::eStorageImage, &imageInfo};
-    device_.updateDescriptorSets(wds, nullptr);
-}
-
-
-//--------------------------------------------------------------------------------------------------
-// Pipeline for the ray tracer: all shaders, raygen, chit, miss
-//
-void HelloVulkan::createRtPipeline()
-{
-<<<<<<< HEAD
-    std::vector<std::string> paths = defaultSearchPaths;
-
-    vk::ShaderModule raygenSM =
-        vkpbr::MakeShaderModule(device_, io::LoadBinaryFile("shaders/raytrace.rgen.spv", paths));
-    vk::ShaderModule missSM =
-        vkpbr::MakeShaderModule(device_, io::LoadBinaryFile("shaders/raytrace.rmiss.spv", paths));
-
-    // The second miss shader is invoked when a shadow ray misses the geometry. It
-    // simply indicates that no occlusion has been found
-    vk::ShaderModule shadowmissSM =
-        vkpbr::MakeShaderModule(device_,
-                                io::LoadBinaryFile("shaders/raytraceShadow.rmiss.spv", paths));
-
-    std::vector<vk::PipelineShaderStageCreateInfo> stages;
-
-    auto MakeEmptyShaderGroupCI = []() {
-        return vk::RayTracingShaderGroupCreateInfoKHR(vk::RayTracingShaderGroupTypeKHR::eGeneral,
-                                                      VK_SHADER_UNUSED_KHR, VK_SHADER_UNUSED_KHR,
-                                                      VK_SHADER_UNUSED_KHR, VK_SHADER_UNUSED_KHR);
-    };
-    // Raygen
-    stages.push_back({{}, vk::ShaderStageFlagBits::eRaygenKHR, raygenSM, "main"});
-    auto raygen_group = MakeEmptyShaderGroupCI().setGeneralShader(cast_u32(stages.size() - 1));
-    m_rtShaderGroups.push_back(raygen_group);
-    // Miss
-    stages.push_back({{}, vk::ShaderStageFlagBits::eMissKHR, missSM, "main"});
-    auto miss_group = MakeEmptyShaderGroupCI().setGeneralShader(cast_u32(stages.size() - 1));
-    m_rtShaderGroups.push_back(miss_group);
-    // Shadow Miss
-    stages.push_back({{}, vk::ShaderStageFlagBits::eMissKHR, shadowmissSM, "main"});
-    miss_group.setGeneralShader(cast_u32(stages.size() - 1));
-    m_rtShaderGroups.push_back(miss_group);
-
-    // Hit Group0 - Closest Hit
-    vk::ShaderModule chitSM =
-        vkpbr::MakeShaderModule(device_, io::LoadBinaryFile("shaders/raytrace.rchit.spv", paths));
-
-    {
-        stages.push_back({{}, vk::ShaderStageFlagBits::eClosestHitKHR, chitSM, "main"});
-        auto hit_group = MakeEmptyShaderGroupCI()
-                             .setType(vk::RayTracingShaderGroupTypeKHR::eTrianglesHitGroup)
-                             .setClosestHitShader(static_cast<uint32_t>(stages.size() - 1));
-        m_rtShaderGroups.push_back(hit_group);
-    }
-
-    // Hit Group1 - Closest Hit + Intersection (procedural)
-    vk::ShaderModule chit2SM =
-        vkpbr::MakeShaderModule(device_, io::LoadBinaryFile("shaders/raytrace2.rchit.spv", paths));
-
-    {
-        stages.push_back({{}, vk::ShaderStageFlagBits::eClosestHitKHR, chit2SM, "main"});
-        auto hg = MakeEmptyShaderGroupCI()
-                      .setType(vk::RayTracingShaderGroupTypeKHR::eProceduralHitGroup)
-                      .setClosestHitShader(static_cast<uint32_t>(stages.size() - 1));
-        m_rtShaderGroups.push_back(hg);
-    }
-
-    vk::PipelineLayoutCreateInfo pipelineLayoutCreateInfo;
-
-    // Push constant: we want to be able to update constants used by the shaders
-    vk::PushConstantRange pushConstant{vk::ShaderStageFlagBits::eRaygenKHR
-                                           | vk::ShaderStageFlagBits::eClosestHitKHR
-                                           | vk::ShaderStageFlagBits::eMissKHR,
-                                       0, sizeof(RtPushConstant)};
-    pipelineLayoutCreateInfo.setPushConstantRangeCount(1);
-    pipelineLayoutCreateInfo.setPPushConstantRanges(&pushConstant);
-
-    // Descriptor sets: one specific to ray tracing, and one shared with the rasterization pipeline
-    std::vector<vk::DescriptorSetLayout> rtDescSetLayouts = {m_rtDescSetLayout, m_descSetLayout};
-    pipelineLayoutCreateInfo.setSetLayoutCount(static_cast<uint32_t>(rtDescSetLayouts.size()));
-    pipelineLayoutCreateInfo.setPSetLayouts(rtDescSetLayouts.data());
-
-    m_rtPipelineLayout = device_.createPipelineLayout(pipelineLayoutCreateInfo);
-
-    // Assemble the shader stages and recursion depth info into the ray tracing pipeline
-    vk::RayTracingPipelineCreateInfoKHR rayPipelineInfo;
-    rayPipelineInfo.setStageCount(static_cast<uint32_t>(stages.size()));  // Stages are shaders
-    rayPipelineInfo.setPStages(stages.data());
-
-    rayPipelineInfo.setGroupCount(static_cast<uint32_t>(
-        m_rtShaderGroups.size()));  // 1-raygen, n-miss, n-(hit[+anyhit+intersect])
-    rayPipelineInfo.setPGroups(m_rtShaderGroups.data());
-
-    rayPipelineInfo.setMaxRecursionDepth(2);  // Ray depth
-    rayPipelineInfo.setLayout(m_rtPipelineLayout);
-    m_rtPipeline = device_.createRayTracingPipelineKHR({}, rayPipelineInfo).value;
-
-    for (auto& shader_module : {raygenSM, missSM, shadowmissSM, chitSM, chit2SM}) {
-        device_.destroy(shader_module);
-    }
-=======
-  std::vector<std::string> paths = defaultSearchPaths;
-
-  vk::ShaderModule raygenSM =
-      nvvk::createShaderModule(m_device,  //
-                               nvh::loadFile("shaders/raytrace.rgen.spv", true, paths, true));
-  vk::ShaderModule missSM =
-      nvvk::createShaderModule(m_device,  //
-                               nvh::loadFile("shaders/raytrace.rmiss.spv", true, paths, true));
-
-  // The second miss shader is invoked when a shadow ray misses the geometry. It
-  // simply indicates that no occlusion has been found
-  vk::ShaderModule shadowmissSM = nvvk::createShaderModule(
-      m_device, nvh::loadFile("shaders/raytraceShadow.rmiss.spv", true, paths, true));
-
-
-  std::vector<vk::PipelineShaderStageCreateInfo> stages;
-
-  // Raygen
-  vk::RayTracingShaderGroupCreateInfoKHR rg{vk::RayTracingShaderGroupTypeKHR::eGeneral,
-                                            VK_SHADER_UNUSED_KHR, VK_SHADER_UNUSED_KHR,
-                                            VK_SHADER_UNUSED_KHR, VK_SHADER_UNUSED_KHR};
-  stages.push_back({{}, vk::ShaderStageFlagBits::eRaygenKHR, raygenSM, "main"});
-  rg.setGeneralShader(static_cast<uint32_t>(stages.size() - 1));
-  m_rtShaderGroups.push_back(rg);
-  // Miss
-  vk::RayTracingShaderGroupCreateInfoKHR mg{vk::RayTracingShaderGroupTypeKHR::eGeneral,
-                                            VK_SHADER_UNUSED_KHR, VK_SHADER_UNUSED_KHR,
-                                            VK_SHADER_UNUSED_KHR, VK_SHADER_UNUSED_KHR};
-  stages.push_back({{}, vk::ShaderStageFlagBits::eMissKHR, missSM, "main"});
-  mg.setGeneralShader(static_cast<uint32_t>(stages.size() - 1));
-  m_rtShaderGroups.push_back(mg);
-  // Shadow Miss
-  stages.push_back({{}, vk::ShaderStageFlagBits::eMissKHR, shadowmissSM, "main"});
-  mg.setGeneralShader(static_cast<uint32_t>(stages.size() - 1));
-  m_rtShaderGroups.push_back(mg);
-
-  // Hit Group0 - Closest Hit
-  vk::ShaderModule chitSM =
-      nvvk::createShaderModule(m_device,  //
-                               nvh::loadFile("shaders/raytrace.rchit.spv", true, paths, true));
-
-  {
-    vk::RayTracingShaderGroupCreateInfoKHR hg{vk::RayTracingShaderGroupTypeKHR::eTrianglesHitGroup,
-                                              VK_SHADER_UNUSED_KHR, VK_SHADER_UNUSED_KHR,
-                                              VK_SHADER_UNUSED_KHR, VK_SHADER_UNUSED_KHR};
-    stages.push_back({{}, vk::ShaderStageFlagBits::eClosestHitKHR, chitSM, "main"});
-    hg.setClosestHitShader(static_cast<uint32_t>(stages.size() - 1));
-    m_rtShaderGroups.push_back(hg);
-  }
-
-  // Hit Group1 - Closest Hit + Intersection (procedural)
-  vk::ShaderModule chit2SM =
-      nvvk::createShaderModule(m_device,  //
-                               nvh::loadFile("shaders/raytrace2.rchit.spv", true, paths, true));
-  vk::ShaderModule rintSM =
-      nvvk::createShaderModule(m_device,  //
-                               nvh::loadFile("shaders/raytrace.rint.spv", true, paths, true));
-  {
-    vk::RayTracingShaderGroupCreateInfoKHR hg{vk::RayTracingShaderGroupTypeKHR::eProceduralHitGroup,
-                                              VK_SHADER_UNUSED_KHR, VK_SHADER_UNUSED_KHR,
-                                              VK_SHADER_UNUSED_KHR, VK_SHADER_UNUSED_KHR};
-    stages.push_back({{}, vk::ShaderStageFlagBits::eClosestHitKHR, chit2SM, "main"});
-    hg.setClosestHitShader(static_cast<uint32_t>(stages.size() - 1));
-    stages.push_back({{}, vk::ShaderStageFlagBits::eIntersectionKHR, rintSM, "main"});
-    hg.setIntersectionShader(static_cast<uint32_t>(stages.size() - 1));
-    m_rtShaderGroups.push_back(hg);
-  }
-
-  vk::PipelineLayoutCreateInfo pipelineLayoutCreateInfo;
-
-  // Push constant: we want to be able to update constants used by the shaders
-  vk::PushConstantRange pushConstant{vk::ShaderStageFlagBits::eRaygenKHR
-                                         | vk::ShaderStageFlagBits::eClosestHitKHR
-                                         | vk::ShaderStageFlagBits::eMissKHR,
-                                     0, sizeof(RtPushConstant)};
-  pipelineLayoutCreateInfo.setPushConstantRangeCount(1);
-  pipelineLayoutCreateInfo.setPPushConstantRanges(&pushConstant);
-
-  // Descriptor sets: one specific to ray tracing, and one shared with the rasterization pipeline
-  std::vector<vk::DescriptorSetLayout> rtDescSetLayouts = {m_rtDescSetLayout, m_descSetLayout};
-  pipelineLayoutCreateInfo.setSetLayoutCount(static_cast<uint32_t>(rtDescSetLayouts.size()));
-  pipelineLayoutCreateInfo.setPSetLayouts(rtDescSetLayouts.data());
-
-  m_rtPipelineLayout = m_device.createPipelineLayout(pipelineLayoutCreateInfo);
-
-  // Assemble the shader stages and recursion depth info into the ray tracing pipeline
-  vk::RayTracingPipelineCreateInfoKHR rayPipelineInfo;
-  rayPipelineInfo.setStageCount(static_cast<uint32_t>(stages.size()));  // Stages are shaders
-  rayPipelineInfo.setPStages(stages.data());
-
-  rayPipelineInfo.setGroupCount(static_cast<uint32_t>(
-      m_rtShaderGroups.size()));  // 1-raygen, n-miss, n-(hit[+anyhit+intersect])
-  rayPipelineInfo.setPGroups(m_rtShaderGroups.data());
-
-  rayPipelineInfo.setMaxPipelineRayRecursionDepth(2);  // Ray depth
-  rayPipelineInfo.setLayout(m_rtPipelineLayout);
-  m_rtPipeline = static_cast<const vk::Pipeline&>(
-      m_device.createRayTracingPipelineKHR({}, {}, rayPipelineInfo));
-
-  m_device.destroy(raygenSM);
-  m_device.destroy(missSM);
-  m_device.destroy(shadowmissSM);
-  m_device.destroy(chitSM);
-  m_device.destroy(chit2SM);
-  m_device.destroy(rintSM);
->>>>>>> 60b91910
-}
-
-//--------------------------------------------------------------------------------------------------
-// The Shader Binding Table (SBT)
-// - getting all shader handles and writing them in a SBT buffer
-// - Besides exception, this could be always done like this
-//   See how the SBT buffer is used in run()
-//
-void HelloVulkan::createRtShaderBindingTable()
-{
-<<<<<<< HEAD
-    auto groupCount = static_cast<uint32_t>(m_rtShaderGroups.size());  // 3 shaders: raygen, miss,
-                                                                       // chit
-    uint32_t groupHandleSize = m_rtProperties.shaderGroupHandleSize;   // Size of a program
-                                                                       // identifier
-
-    // Fetch all the shader handles used in the pipeline, so that they can be written in the SBT
-    uint32_t sbtSize = groupCount * groupHandleSize;
-
-    std::vector<uint8_t> shaderHandleStorage(sbtSize);
-    device_.getRayTracingShaderGroupHandlesKHR(m_rtPipeline, 0, groupCount, sbtSize,
-                                               shaderHandleStorage.data());
-    // Write the handles in the SBT
-    vkpbr::CommandPool cmd_pool(device_, graphics_queue_index_);
-    vk::CommandBuffer  cmd_buffer = cmd_pool.MakeCmdBuffer();
-
-    m_rtSBTBuffer = allocator_.MakeBuffer(cmd_buffer, shaderHandleStorage,
-                                          vk::BufferUsageFlagBits::eRayTracingKHR);
-    m_debug.setObjectName(m_rtSBTBuffer.handle, "SBT");
-
-    cmd_pool.SubmitAndWait(cmd_buffer);
-    allocator_.ReleaseAllStagingBuffers();
-=======
-  auto groupCount =
-      static_cast<uint32_t>(m_rtShaderGroups.size());               // 3 shaders: raygen, miss, chit
-  uint32_t groupHandleSize = m_rtProperties.shaderGroupHandleSize;  // Size of a program identifier
-  uint32_t groupSizeAligned =
-      nvh::align_up(groupHandleSize, m_rtProperties.shaderGroupBaseAlignment);
-
-  // Fetch all the shader handles used in the pipeline, so that they can be written in the SBT
-  uint32_t sbtSize = groupCount * groupSizeAligned;
-
-  std::vector<uint8_t> shaderHandleStorage(sbtSize);
-  auto result = m_device.getRayTracingShaderGroupHandlesKHR(m_rtPipeline, 0, groupCount, sbtSize,
-                                                            shaderHandleStorage.data());
-  assert(result == vk::Result::eSuccess);
-
-  // Write the handles in the SBT
-  m_rtSBTBuffer = m_alloc.createBuffer(
-      sbtSize,
-      vk::BufferUsageFlagBits::eTransferSrc | vk::BufferUsageFlagBits::eShaderDeviceAddressKHR
-          | vk::BufferUsageFlagBits::eShaderBindingTableKHR,
-      vk::MemoryPropertyFlagBits::eHostVisible | vk::MemoryPropertyFlagBits::eHostCoherent);
-  m_debug.setObjectName(m_rtSBTBuffer.buffer, std::string("SBT").c_str());
-
-  // Write the handles in the SBT
-  void* mapped = m_alloc.map(m_rtSBTBuffer);
-  auto* pData  = reinterpret_cast<uint8_t*>(mapped);
-  for(uint32_t g = 0; g < groupCount; g++)
-  {
-    memcpy(pData, shaderHandleStorage.data() + g * groupHandleSize, groupHandleSize);  // raygen
-    pData += groupSizeAligned;
-  }
-  m_alloc.unmap(m_rtSBTBuffer);
-
-
-  m_alloc.finalizeAndReleaseStaging();
->>>>>>> 60b91910
-}
-
-//--------------------------------------------------------------------------------------------------
-// Ray Tracing the scene
-//
-void HelloVulkan::raytrace(const vk::CommandBuffer& cmdBuf, const glm::vec4& clearColor)
-{
-<<<<<<< HEAD
-    m_debug.beginLabel(cmdBuf, "Ray trace");
-    // Initializing push constant values
-    m_rtPushConstants.clearColor     = clearColor;
-    m_rtPushConstants.lightPosition  = m_pushConstant.lightPosition;
-    m_rtPushConstants.lightIntensity = m_pushConstant.lightIntensity;
-    m_rtPushConstants.lightType      = m_pushConstant.lightType;
-
-    cmdBuf.bindPipeline(vk::PipelineBindPoint::eRayTracingKHR, m_rtPipeline);
-    cmdBuf.bindDescriptorSets(vk::PipelineBindPoint::eRayTracingKHR, m_rtPipelineLayout, 0,
-                              {m_rtDescSet, m_descSet}, {});
-    cmdBuf.pushConstants<RtPushConstant>(m_rtPipelineLayout,
-                                         vk::ShaderStageFlagBits::eRaygenKHR
-                                             | vk::ShaderStageFlagBits::eClosestHitKHR
-                                             | vk::ShaderStageFlagBits::eMissKHR,
-                                         0, m_rtPushConstants);
-
-    vk::DeviceSize progSize = m_rtProperties.shaderGroupHandleSize;  // Size of a program identifier
-    vk::DeviceSize rayGenOffset   = 0u * progSize;  // Start at the beginning of m_sbtBuffer
-    vk::DeviceSize missOffset     = 1u * progSize;  // Jump over raygen
-    vk::DeviceSize hitGroupOffset = 3u * progSize;  // Jump over the previous shaders
-    vk::DeviceSize sbtSize        = progSize * (vk::DeviceSize)m_rtShaderGroups.size();
-
-    // m_sbtBuffer holds all the shader handles: raygen, n-miss, hit...
-    const vk::StridedBufferRegionKHR raygenShaderBindingTable = {m_rtSBTBuffer.handle, rayGenOffset,
-                                                                 progSize, sbtSize};
-    const vk::StridedBufferRegionKHR missShaderBindingTable   = {m_rtSBTBuffer.handle, missOffset,
-                                                               progSize, sbtSize};
-    const vk::StridedBufferRegionKHR hitShaderBindingTable = {m_rtSBTBuffer.handle, hitGroupOffset,
-                                                              progSize, sbtSize};
-    const vk::StridedBufferRegionKHR callableShaderBindingTable;
-    cmdBuf.traceRaysKHR(&raygenShaderBindingTable, &missShaderBindingTable, &hitShaderBindingTable,
-                        &callableShaderBindingTable,                  //
-                        window_size_.width, window_size_.height, 1);  //
-
-    m_debug.endLabel(cmdBuf);
-=======
-  m_debug.beginLabel(cmdBuf, "Ray trace");
-  // Initializing push constant values
-  m_rtPushConstants.clearColor     = clearColor;
-  m_rtPushConstants.lightPosition  = m_pushConstant.lightPosition;
-  m_rtPushConstants.lightIntensity = m_pushConstant.lightIntensity;
-  m_rtPushConstants.lightType      = m_pushConstant.lightType;
-
-  cmdBuf.bindPipeline(vk::PipelineBindPoint::eRayTracingKHR, m_rtPipeline);
-  cmdBuf.bindDescriptorSets(vk::PipelineBindPoint::eRayTracingKHR, m_rtPipelineLayout, 0,
-                            {m_rtDescSet, m_descSet}, {});
-  cmdBuf.pushConstants<RtPushConstant>(m_rtPipelineLayout,
-                                       vk::ShaderStageFlagBits::eRaygenKHR
-                                           | vk::ShaderStageFlagBits::eClosestHitKHR
-                                           | vk::ShaderStageFlagBits::eMissKHR,
-                                       0, m_rtPushConstants);
-
-  // Size of a program identifier
-  uint32_t groupSize =
-      nvh::align_up(m_rtProperties.shaderGroupHandleSize, m_rtProperties.shaderGroupBaseAlignment);
-  uint32_t          groupStride = groupSize;
-  vk::DeviceAddress sbtAddress  = m_device.getBufferAddress({m_rtSBTBuffer.buffer});
-
-  using Stride = vk::StridedDeviceAddressRegionKHR;
-  std::array<Stride, 4> strideAddresses{
-      Stride{sbtAddress + 0u * groupSize, groupStride, groupSize * 1},  // raygen
-      Stride{sbtAddress + 1u * groupSize, groupStride, groupSize * 2},  // miss
-      Stride{sbtAddress + 3u * groupSize, groupStride, groupSize * 1},  // hit
-      Stride{0u, 0u, 0u}};                                              // callable
-
-  cmdBuf.traceRaysKHR(&strideAddresses[0], &strideAddresses[1], &strideAddresses[2],
-                      &strideAddresses[3],              //
-                      m_size.width, m_size.height, 1);  //
-
-  m_debug.endLabel(cmdBuf);
->>>>>>> 60b91910
-}+/* Copyright (c) 2014-2018, NVIDIA CORPORATION. All rights reserved.
+ *
+ * Redistribution and use in source and binary forms, with or without
+ * modification, are permitted provided that the following conditions
+ * are met:
+ *  * Redistributions of source code must retain the above copyright
+ *    notice, this list of conditions and the following disclaimer.
+ *  * Redistributions in binary form must reproduce the above copyright
+ *    notice, this list of conditions and the following disclaimer in the
+ *    documentation and/or other materials provided with the distribution.
+ *  * Neither the name of NVIDIA CORPORATION nor the names of its
+ *    contributors may be used to endorse or promote products derived
+ *    from this software without specific prior written permission.
+ *
+ * THIS SOFTWARE IS PROVIDED BY THE COPYRIGHT HOLDERS ``AS IS'' AND ANY
+ * EXPRESS OR IMPLIED WARRANTIES, INCLUDING, BUT NOT LIMITED TO, THE
+ * IMPLIED WARRANTIES OF MERCHANTABILITY AND FITNESS FOR A PARTICULAR
+ * PURPOSE ARE DISCLAIMED.  IN NO EVENT SHALL THE COPYRIGHT OWNER OR
+ * CONTRIBUTORS BE LIABLE FOR ANY DIRECT, INDIRECT, INCIDENTAL, SPECIAL,
+ * EXEMPLARY, OR CONSEQUENTIAL DAMAGES (INCLUDING, BUT NOT LIMITED TO,
+ * PROCUREMENT OF SUBSTITUTE GOODS OR SERVICES; LOSS OF USE, DATA, OR
+ * PROFITS; OR BUSINESS INTERRUPTION) HOWEVER CAUSED AND ON ANY THEORY
+ * OF LIABILITY, WHETHER IN CONTRACT, STRICT LIABILITY, OR TORT
+ * (INCLUDING NEGLIGENCE OR OTHERWISE) ARISING IN ANY WAY OUT OF THE USE
+ * OF THIS SOFTWARE, EVEN IF ADVISED OF THE POSSIBILITY OF SUCH DAMAGE.
+ */
+
+#include <sstream>
+#include <vulkan/vulkan.hpp>
+
+extern std::vector<std::string> defaultSearchPaths;
+
+#define STB_IMAGE_IMPLEMENTATION
+#include "fileformats/stb_image.h"
+#include "obj_loader.h"
+
+#include "hello_vulkan.h"
+#include "nvh//cameramanipulator.hpp"
+#include "nvvk/descriptorsets_vk.hpp"
+#include "nvvk/pipeline_vk.hpp"
+
+#include "nvh/fileoperations.hpp"
+#include "nvvk/commands_vk.hpp"
+#include "nvvk/renderpasses_vk.hpp"
+
+#include "nvh/alignment.hpp"
+#include "nvvk/shaders_vk.hpp"
+#include <random>
+
+// Holding the camera matrices
+struct CameraMatrices
+{
+  nvmath::mat4f view;
+  nvmath::mat4f proj;
+  nvmath::mat4f viewInverse;
+  // #VKRay
+  nvmath::mat4f projInverse;
+};
+
+//--------------------------------------------------------------------------------------------------
+// Keep the handle on the device
+// Initialize the tool to do all our allocations: buffers, images
+//
+void HelloVulkan::setup(const vk::Instance&       instance,
+                        const vk::Device&         device,
+                        const vk::PhysicalDevice& physicalDevice,
+                        uint32_t                  queueFamily)
+{
+  AppBase::setup(instance, device, physicalDevice, queueFamily);
+  m_alloc.init(device, physicalDevice);
+  m_debug.setup(m_device);
+}
+
+//--------------------------------------------------------------------------------------------------
+// Called at each frame to update the camera matrix
+//
+void HelloVulkan::updateUniformBuffer(const vk::CommandBuffer& cmdBuf)
+{
+  const float aspectRatio = m_size.width / static_cast<float>(m_size.height);
+
+  CameraMatrices ubo = {};
+  ubo.view           = CameraManip.getMatrix();
+  ubo.proj           = nvmath::perspectiveVK(CameraManip.getFov(), aspectRatio, 0.1f, 1000.0f);
+  // ubo.proj[1][1] *= -1;  // Inverting Y for Vulkan
+  ubo.viewInverse = nvmath::invert(ubo.view);
+  // #VKRay
+  ubo.projInverse = nvmath::invert(ubo.proj);
+
+
+  cmdBuf.updateBuffer<CameraMatrices>(m_cameraMat.buffer, 0, ubo);
+
+  // Making sure the matrix buffer will be available
+  vk::MemoryBarrier mb{vk::AccessFlagBits::eTransferWrite, vk::AccessFlagBits::eShaderRead};
+  cmdBuf.pipelineBarrier(vk::PipelineStageFlagBits::eTransfer,
+                         vk::PipelineStageFlagBits::eVertexShader
+                             | vk::PipelineStageFlagBits::eAccelerationStructureBuildKHR,
+                         vk::DependencyFlagBits::eDeviceGroup, {mb}, {}, {});
+}
+
+//--------------------------------------------------------------------------------------------------
+// Describing the layout pushed when rendering
+//
+void HelloVulkan::createDescriptorSetLayout()
+{
+  using vkDS     = vk::DescriptorSetLayoutBinding;
+  using vkDT     = vk::DescriptorType;
+  using vkSS     = vk::ShaderStageFlagBits;
+  uint32_t nbTxt = static_cast<uint32_t>(m_textures.size());
+  uint32_t nbObj = static_cast<uint32_t>(m_objModel.size());
+
+  // Camera matrices (binding = 0)
+  m_descSetLayoutBind.addBinding(
+      vkDS(0, vkDT::eUniformBuffer, 1, vkSS::eVertex | vkSS::eRaygenKHR));
+  // Materials (binding = 1)
+  m_descSetLayoutBind.addBinding(vkDS(1, vkDT::eStorageBuffer, nbObj + 1,
+                                      vkSS::eVertex | vkSS::eFragment | vkSS::eClosestHitKHR));
+  // Scene description (binding = 2)
+  m_descSetLayoutBind.addBinding(  //
+      vkDS(2, vkDT::eStorageBuffer, 1, vkSS::eVertex | vkSS::eFragment | vkSS::eClosestHitKHR));
+  // Textures (binding = 3)
+  m_descSetLayoutBind.addBinding(
+      vkDS(3, vkDT::eCombinedImageSampler, nbTxt, vkSS::eFragment | vkSS::eClosestHitKHR));
+  // Materials Index (binding = 4)
+  m_descSetLayoutBind.addBinding(
+      vkDS(4, vkDT::eStorageBuffer, nbObj + 1, vkSS::eFragment | vkSS::eClosestHitKHR));
+  // Storing vertices (binding = 5)
+  m_descSetLayoutBind.addBinding(  //
+      vkDS(5, vkDT::eStorageBuffer, nbObj, vkSS::eClosestHitKHR));
+  // Storing indices (binding = 6)
+  m_descSetLayoutBind.addBinding(  //
+      vkDS(6, vkDT::eStorageBuffer, nbObj, vkSS::eClosestHitKHR));
+  // Storing spheres (binding = 7)
+  m_descSetLayoutBind.addBinding(  //
+      vkDS(7, vkDT::eStorageBuffer, 1, vkSS::eClosestHitKHR | vkSS::eIntersectionKHR));
+
+
+  m_descSetLayout = m_descSetLayoutBind.createLayout(m_device);
+  m_descPool      = m_descSetLayoutBind.createPool(m_device, 1);
+  m_descSet       = nvvk::allocateDescriptorSet(m_device, m_descPool, m_descSetLayout);
+}
+
+//--------------------------------------------------------------------------------------------------
+// Setting up the buffers in the descriptor set
+//
+void HelloVulkan::updateDescriptorSet()
+{
+  std::vector<vk::WriteDescriptorSet> writes;
+
+  // Camera matrices and scene description
+  vk::DescriptorBufferInfo dbiUnif{m_cameraMat.buffer, 0, VK_WHOLE_SIZE};
+  writes.emplace_back(m_descSetLayoutBind.makeWrite(m_descSet, 0, &dbiUnif));
+  vk::DescriptorBufferInfo dbiSceneDesc{m_sceneDesc.buffer, 0, VK_WHOLE_SIZE};
+  writes.emplace_back(m_descSetLayoutBind.makeWrite(m_descSet, 2, &dbiSceneDesc));
+
+  // All material buffers, 1 buffer per OBJ
+  std::vector<vk::DescriptorBufferInfo> dbiMat;
+  std::vector<vk::DescriptorBufferInfo> dbiMatIdx;
+  std::vector<vk::DescriptorBufferInfo> dbiVert;
+  std::vector<vk::DescriptorBufferInfo> dbiIdx;
+  for(auto& obj : m_objModel)
+  {
+    dbiMat.emplace_back(obj.matColorBuffer.buffer, 0, VK_WHOLE_SIZE);
+    dbiMatIdx.emplace_back(obj.matIndexBuffer.buffer, 0, VK_WHOLE_SIZE);
+    dbiVert.emplace_back(obj.vertexBuffer.buffer, 0, VK_WHOLE_SIZE);
+    dbiIdx.emplace_back(obj.indexBuffer.buffer, 0, VK_WHOLE_SIZE);
+  }
+  dbiMat.emplace_back(m_spheresMatColorBuffer.buffer, 0, VK_WHOLE_SIZE);
+  dbiMatIdx.emplace_back(m_spheresMatIndexBuffer.buffer, 0, VK_WHOLE_SIZE);
+
+  writes.emplace_back(m_descSetLayoutBind.makeWriteArray(m_descSet, 1, dbiMat.data()));
+  writes.emplace_back(m_descSetLayoutBind.makeWriteArray(m_descSet, 4, dbiMatIdx.data()));
+  writes.emplace_back(m_descSetLayoutBind.makeWriteArray(m_descSet, 5, dbiVert.data()));
+  writes.emplace_back(m_descSetLayoutBind.makeWriteArray(m_descSet, 6, dbiIdx.data()));
+
+  vk::DescriptorBufferInfo dbiSpheres{m_spheresBuffer.buffer, 0, VK_WHOLE_SIZE};
+  writes.emplace_back(m_descSetLayoutBind.makeWrite(m_descSet, 7, &dbiSpheres));
+
+  // All texture samplers
+  std::vector<vk::DescriptorImageInfo> diit;
+  for(auto& texture : m_textures)
+  {
+    diit.emplace_back(texture.descriptor);
+  }
+  writes.emplace_back(m_descSetLayoutBind.makeWriteArray(m_descSet, 3, diit.data()));
+
+  // Writing the information
+  m_device.updateDescriptorSets(static_cast<uint32_t>(writes.size()), writes.data(), 0, nullptr);
+}
+
+//--------------------------------------------------------------------------------------------------
+// Creating the pipeline layout
+//
+void HelloVulkan::createGraphicsPipeline()
+{
+  using vkSS = vk::ShaderStageFlagBits;
+
+  vk::PushConstantRange pushConstantRanges = {vkSS::eVertex | vkSS::eFragment, 0,
+                                              sizeof(ObjPushConstant)};
+
+  // Creating the Pipeline Layout
+  vk::PipelineLayoutCreateInfo pipelineLayoutCreateInfo;
+  vk::DescriptorSetLayout      descSetLayout(m_descSetLayout);
+  pipelineLayoutCreateInfo.setSetLayoutCount(1);
+  pipelineLayoutCreateInfo.setPSetLayouts(&descSetLayout);
+  pipelineLayoutCreateInfo.setPushConstantRangeCount(1);
+  pipelineLayoutCreateInfo.setPPushConstantRanges(&pushConstantRanges);
+  m_pipelineLayout = m_device.createPipelineLayout(pipelineLayoutCreateInfo);
+
+  // Creating the Pipeline
+  std::vector<std::string>                paths = defaultSearchPaths;
+  nvvk::GraphicsPipelineGeneratorCombined gpb(m_device, m_pipelineLayout, m_offscreenRenderPass);
+  gpb.depthStencilState.depthTestEnable = true;
+  gpb.addShader(nvh::loadFile("shaders/vert_shader.vert.spv", true, paths, true), vkSS::eVertex);
+  gpb.addShader(nvh::loadFile("shaders/frag_shader.frag.spv", true, paths, true), vkSS::eFragment);
+  gpb.addBindingDescription({0, sizeof(VertexObj)});
+  gpb.addAttributeDescriptions({{0, 0, vk::Format::eR32G32B32Sfloat, offsetof(VertexObj, pos)},
+                                {1, 0, vk::Format::eR32G32B32Sfloat, offsetof(VertexObj, nrm)},
+                                {2, 0, vk::Format::eR32G32B32Sfloat, offsetof(VertexObj, color)},
+                                {3, 0, vk::Format::eR32G32Sfloat, offsetof(VertexObj, texCoord)}});
+
+  m_graphicsPipeline = gpb.createPipeline();
+  m_debug.setObjectName(m_graphicsPipeline, "Graphics");
+}
+
+//--------------------------------------------------------------------------------------------------
+// Loading the OBJ file and setting up all buffers
+//
+void HelloVulkan::loadModel(const std::string& filename, nvmath::mat4f transform)
+{
+  using vkBU = vk::BufferUsageFlagBits;
+
+  LOGI("Loading File:  %s \n", filename.c_str());
+  ObjLoader loader;
+  loader.loadModel(filename);
+
+  // Converting from Srgb to linear
+  for(auto& m : loader.m_materials)
+  {
+    m.ambient  = nvmath::pow(m.ambient, 2.2f);
+    m.diffuse  = nvmath::pow(m.diffuse, 2.2f);
+    m.specular = nvmath::pow(m.specular, 2.2f);
+  }
+
+  ObjInstance instance;
+  instance.objIndex    = static_cast<uint32_t>(m_objModel.size());
+  instance.transform   = transform;
+  instance.transformIT = nvmath::transpose(nvmath::invert(transform));
+  instance.txtOffset   = static_cast<uint32_t>(m_textures.size());
+
+  ObjModel model;
+  model.nbIndices  = static_cast<uint32_t>(loader.m_indices.size());
+  model.nbVertices = static_cast<uint32_t>(loader.m_vertices.size());
+
+  // Create the buffers on Device and copy vertices, indices and materials
+  nvvk::CommandPool cmdBufGet(m_device, m_graphicsQueueIndex);
+  vk::CommandBuffer cmdBuf = cmdBufGet.createCommandBuffer();
+  model.vertexBuffer =
+      m_alloc.createBuffer(cmdBuf, loader.m_vertices,
+                           vkBU::eVertexBuffer | vkBU::eStorageBuffer | vkBU::eShaderDeviceAddress
+                               | vkBU::eAccelerationStructureBuildInputReadOnlyKHR);
+  model.indexBuffer =
+      m_alloc.createBuffer(cmdBuf, loader.m_indices,
+                           vkBU::eIndexBuffer | vkBU::eStorageBuffer | vkBU::eShaderDeviceAddress
+                               | vkBU::eAccelerationStructureBuildInputReadOnlyKHR);
+  model.matColorBuffer = m_alloc.createBuffer(cmdBuf, loader.m_materials, vkBU::eStorageBuffer);
+  model.matIndexBuffer = m_alloc.createBuffer(cmdBuf, loader.m_matIndx, vkBU::eStorageBuffer);
+  // Creates all textures found
+  createTextureImages(cmdBuf, loader.m_textures);
+  cmdBufGet.submitAndWait(cmdBuf);
+  m_alloc.finalizeAndReleaseStaging();
+
+  std::string objNb = std::to_string(instance.objIndex);
+  m_debug.setObjectName(model.vertexBuffer.buffer, (std::string("vertex_" + objNb).c_str()));
+  m_debug.setObjectName(model.indexBuffer.buffer, (std::string("index_" + objNb).c_str()));
+  m_debug.setObjectName(model.matColorBuffer.buffer, (std::string("mat_" + objNb).c_str()));
+  m_debug.setObjectName(model.matIndexBuffer.buffer, (std::string("matIdx_" + objNb).c_str()));
+
+  m_objModel.emplace_back(model);
+  m_objInstance.emplace_back(instance);
+}
+
+//--------------------------------------------------------------------------------------------------
+// Creating the uniform buffer holding the camera matrices
+// - Buffer is host visible
+//
+void HelloVulkan::createUniformBuffer()
+{
+  using vkBU = vk::BufferUsageFlagBits;
+  using vkMP = vk::MemoryPropertyFlagBits;
+
+  m_cameraMat = m_alloc.createBuffer(sizeof(CameraMatrices),
+                                     vkBU::eUniformBuffer | vkBU::eTransferDst, vkMP::eDeviceLocal);
+  m_debug.setObjectName(m_cameraMat.buffer, "cameraMat");
+}
+
+//--------------------------------------------------------------------------------------------------
+// Create a storage buffer containing the description of the scene elements
+// - Which geometry is used by which instance
+// - Transformation
+// - Offset for texture
+//
+void HelloVulkan::createSceneDescriptionBuffer()
+{
+  using vkBU = vk::BufferUsageFlagBits;
+  nvvk::CommandPool cmdGen(m_device, m_graphicsQueueIndex);
+
+  auto cmdBuf = cmdGen.createCommandBuffer();
+  m_sceneDesc = m_alloc.createBuffer(cmdBuf, m_objInstance, vkBU::eStorageBuffer);
+  cmdGen.submitAndWait(cmdBuf);
+  m_alloc.finalizeAndReleaseStaging();
+  m_debug.setObjectName(m_sceneDesc.buffer, "sceneDesc");
+}
+
+//--------------------------------------------------------------------------------------------------
+// Creating all textures and samplers
+//
+void HelloVulkan::createTextureImages(const vk::CommandBuffer&        cmdBuf,
+                                      const std::vector<std::string>& textures)
+{
+  using vkIU = vk::ImageUsageFlagBits;
+
+  vk::SamplerCreateInfo samplerCreateInfo{
+      {}, vk::Filter::eLinear, vk::Filter::eLinear, vk::SamplerMipmapMode::eLinear};
+  samplerCreateInfo.setMaxLod(FLT_MAX);
+  vk::Format format = vk::Format::eR8G8B8A8Srgb;
+
+  // If no textures are present, create a dummy one to accommodate the pipeline layout
+  if(textures.empty() && m_textures.empty())
+  {
+    nvvk::Texture texture;
+
+    std::array<uint8_t, 4> color{255u, 255u, 255u, 255u};
+    vk::DeviceSize         bufferSize      = sizeof(color);
+    auto                   imgSize         = vk::Extent2D(1, 1);
+    auto                   imageCreateInfo = nvvk::makeImage2DCreateInfo(imgSize, format);
+
+    // Creating the dummy texture
+    nvvk::Image image = m_alloc.createImage(cmdBuf, bufferSize, color.data(), imageCreateInfo);
+    vk::ImageViewCreateInfo ivInfo = nvvk::makeImageViewCreateInfo(image.image, imageCreateInfo);
+    texture                        = m_alloc.createTexture(image, ivInfo, samplerCreateInfo);
+
+    // The image format must be in VK_IMAGE_LAYOUT_SHADER_READ_ONLY_OPTIMAL
+    nvvk::cmdBarrierImageLayout(cmdBuf, texture.image, vk::ImageLayout::eUndefined,
+                                vk::ImageLayout::eShaderReadOnlyOptimal);
+    m_textures.push_back(texture);
+  }
+  else
+  {
+    // Uploading all images
+    for(const auto& texture : textures)
+    {
+      std::stringstream o;
+      int               texWidth, texHeight, texChannels;
+      o << "media/textures/" << texture;
+      std::string txtFile = nvh::findFile(o.str(), defaultSearchPaths, true);
+
+      stbi_uc* stbi_pixels =
+          stbi_load(txtFile.c_str(), &texWidth, &texHeight, &texChannels, STBI_rgb_alpha);
+
+      std::array<stbi_uc, 4> color{255u, 0u, 255u, 255u};
+
+      stbi_uc* pixels = stbi_pixels;
+      // Handle failure
+      if(!stbi_pixels)
+      {
+        texWidth = texHeight = 1;
+        texChannels          = 4;
+        pixels               = reinterpret_cast<stbi_uc*>(color.data());
+      }
+
+      vk::DeviceSize bufferSize = static_cast<uint64_t>(texWidth) * texHeight * sizeof(uint8_t) * 4;
+      auto           imgSize    = vk::Extent2D(texWidth, texHeight);
+      auto imageCreateInfo = nvvk::makeImage2DCreateInfo(imgSize, format, vkIU::eSampled, true);
+
+      {
+        nvvk::ImageDedicated image =
+            m_alloc.createImage(cmdBuf, bufferSize, pixels, imageCreateInfo);
+        nvvk::cmdGenerateMipmaps(cmdBuf, image.image, format, imgSize, imageCreateInfo.mipLevels);
+        vk::ImageViewCreateInfo ivInfo =
+            nvvk::makeImageViewCreateInfo(image.image, imageCreateInfo);
+        nvvk::Texture texture = m_alloc.createTexture(image, ivInfo, samplerCreateInfo);
+
+        m_textures.push_back(texture);
+      }
+
+      stbi_image_free(stbi_pixels);
+    }
+  }
+}
+
+//--------------------------------------------------------------------------------------------------
+// Destroying all allocations
+//
+void HelloVulkan::destroyResources()
+{
+  m_device.destroy(m_graphicsPipeline);
+  m_device.destroy(m_pipelineLayout);
+  m_device.destroy(m_descPool);
+  m_device.destroy(m_descSetLayout);
+  m_alloc.destroy(m_cameraMat);
+  m_alloc.destroy(m_sceneDesc);
+
+  for(auto& m : m_objModel)
+  {
+    m_alloc.destroy(m.vertexBuffer);
+    m_alloc.destroy(m.indexBuffer);
+    m_alloc.destroy(m.matColorBuffer);
+    m_alloc.destroy(m.matIndexBuffer);
+  }
+
+  for(auto& t : m_textures)
+  {
+    m_alloc.destroy(t);
+  }
+
+  //#Post
+  m_device.destroy(m_postPipeline);
+  m_device.destroy(m_postPipelineLayout);
+  m_device.destroy(m_postDescPool);
+  m_device.destroy(m_postDescSetLayout);
+  m_alloc.destroy(m_offscreenColor);
+  m_alloc.destroy(m_offscreenDepth);
+  m_device.destroy(m_offscreenRenderPass);
+  m_device.destroy(m_offscreenFramebuffer);
+
+  // #VKRay
+  m_rtBuilder.destroy();
+  m_device.destroy(m_rtDescPool);
+  m_device.destroy(m_rtDescSetLayout);
+  m_device.destroy(m_rtPipeline);
+  m_device.destroy(m_rtPipelineLayout);
+  m_alloc.destroy(m_rtSBTBuffer);
+
+  m_alloc.destroy(m_spheresBuffer);
+  m_alloc.destroy(m_spheresAabbBuffer);
+  m_alloc.destroy(m_spheresMatColorBuffer);
+  m_alloc.destroy(m_spheresMatIndexBuffer);
+}
+
+//--------------------------------------------------------------------------------------------------
+// Drawing the scene in raster mode
+//
+void HelloVulkan::rasterize(const vk::CommandBuffer& cmdBuf)
+{
+  using vkPBP = vk::PipelineBindPoint;
+  using vkSS  = vk::ShaderStageFlagBits;
+  vk::DeviceSize offset{0};
+
+  m_debug.beginLabel(cmdBuf, "Rasterize");
+
+  // Dynamic Viewport
+  cmdBuf.setViewport(0, {vk::Viewport(0, 0, (float)m_size.width, (float)m_size.height, 0, 1)});
+  cmdBuf.setScissor(0, {{{0, 0}, {m_size.width, m_size.height}}});
+
+  // Drawing all triangles
+  cmdBuf.bindPipeline(vkPBP::eGraphics, m_graphicsPipeline);
+  cmdBuf.bindDescriptorSets(vkPBP::eGraphics, m_pipelineLayout, 0, {m_descSet}, {});
+  for(int i = 0; i < m_objInstance.size(); ++i)
+  {
+    auto& inst                = m_objInstance[i];
+    auto& model               = m_objModel[inst.objIndex];
+    m_pushConstant.instanceId = i;  // Telling which instance is drawn
+    cmdBuf.pushConstants<ObjPushConstant>(m_pipelineLayout, vkSS::eVertex | vkSS::eFragment, 0,
+                                          m_pushConstant);
+
+    cmdBuf.bindVertexBuffers(0, {model.vertexBuffer.buffer}, {offset});
+    cmdBuf.bindIndexBuffer(model.indexBuffer.buffer, 0, vk::IndexType::eUint32);
+    cmdBuf.drawIndexed(model.nbIndices, 1, 0, 0, 0);
+  }
+  m_debug.endLabel(cmdBuf);
+}
+
+//--------------------------------------------------------------------------------------------------
+// Handling resize of the window
+//
+void HelloVulkan::onResize(int /*w*/, int /*h*/)
+{
+  createOffscreenRender();
+  updatePostDescriptorSet();
+  updateRtDescriptorSet();
+}
+
+//////////////////////////////////////////////////////////////////////////
+// Post-processing
+//////////////////////////////////////////////////////////////////////////
+
+//--------------------------------------------------------------------------------------------------
+// Creating an offscreen frame buffer and the associated render pass
+//
+void HelloVulkan::createOffscreenRender()
+{
+  m_alloc.destroy(m_offscreenColor);
+  m_alloc.destroy(m_offscreenDepth);
+
+  // Creating the color image
+  {
+    auto colorCreateInfo = nvvk::makeImage2DCreateInfo(m_size, m_offscreenColorFormat,
+                                                       vk::ImageUsageFlagBits::eColorAttachment
+                                                           | vk::ImageUsageFlagBits::eSampled
+                                                           | vk::ImageUsageFlagBits::eStorage);
+
+
+    nvvk::Image             image  = m_alloc.createImage(colorCreateInfo);
+    vk::ImageViewCreateInfo ivInfo = nvvk::makeImageViewCreateInfo(image.image, colorCreateInfo);
+    m_offscreenColor               = m_alloc.createTexture(image, ivInfo, vk::SamplerCreateInfo());
+    m_offscreenColor.descriptor.imageLayout = VK_IMAGE_LAYOUT_GENERAL;
+  }
+
+  // Creating the depth buffer
+  auto depthCreateInfo =
+      nvvk::makeImage2DCreateInfo(m_size, m_offscreenDepthFormat,
+                                  vk::ImageUsageFlagBits::eDepthStencilAttachment);
+  {
+    nvvk::Image image = m_alloc.createImage(depthCreateInfo);
+
+    vk::ImageViewCreateInfo depthStencilView;
+    depthStencilView.setViewType(vk::ImageViewType::e2D);
+    depthStencilView.setFormat(m_offscreenDepthFormat);
+    depthStencilView.setSubresourceRange({vk::ImageAspectFlagBits::eDepth, 0, 1, 0, 1});
+    depthStencilView.setImage(image.image);
+
+    m_offscreenDepth = m_alloc.createTexture(image, depthStencilView);
+  }
+
+  // Setting the image layout for both color and depth
+  {
+    nvvk::CommandPool genCmdBuf(m_device, m_graphicsQueueIndex);
+    auto              cmdBuf = genCmdBuf.createCommandBuffer();
+    nvvk::cmdBarrierImageLayout(cmdBuf, m_offscreenColor.image, vk::ImageLayout::eUndefined,
+                                vk::ImageLayout::eGeneral);
+    nvvk::cmdBarrierImageLayout(cmdBuf, m_offscreenDepth.image, vk::ImageLayout::eUndefined,
+                                vk::ImageLayout::eDepthStencilAttachmentOptimal,
+                                vk::ImageAspectFlagBits::eDepth);
+
+    genCmdBuf.submitAndWait(cmdBuf);
+  }
+
+  // Creating a renderpass for the offscreen
+  if(!m_offscreenRenderPass)
+  {
+    m_offscreenRenderPass =
+        nvvk::createRenderPass(m_device, {m_offscreenColorFormat}, m_offscreenDepthFormat, 1, true,
+                               true, vk::ImageLayout::eGeneral, vk::ImageLayout::eGeneral);
+  }
+
+  // Creating the frame buffer for offscreen
+  std::vector<vk::ImageView> attachments = {m_offscreenColor.descriptor.imageView,
+                                            m_offscreenDepth.descriptor.imageView};
+
+  m_device.destroy(m_offscreenFramebuffer);
+  vk::FramebufferCreateInfo info;
+  info.setRenderPass(m_offscreenRenderPass);
+  info.setAttachmentCount(2);
+  info.setPAttachments(attachments.data());
+  info.setWidth(m_size.width);
+  info.setHeight(m_size.height);
+  info.setLayers(1);
+  m_offscreenFramebuffer = m_device.createFramebuffer(info);
+}
+
+//--------------------------------------------------------------------------------------------------
+// The pipeline is how things are rendered, which shaders, type of primitives, depth test and more
+//
+void HelloVulkan::createPostPipeline()
+{
+  // Push constants in the fragment shader
+  vk::PushConstantRange pushConstantRanges = {vk::ShaderStageFlagBits::eFragment, 0, sizeof(float)};
+
+  // Creating the pipeline layout
+  vk::PipelineLayoutCreateInfo pipelineLayoutCreateInfo;
+  pipelineLayoutCreateInfo.setSetLayoutCount(1);
+  pipelineLayoutCreateInfo.setPSetLayouts(&m_postDescSetLayout);
+  pipelineLayoutCreateInfo.setPushConstantRangeCount(1);
+  pipelineLayoutCreateInfo.setPPushConstantRanges(&pushConstantRanges);
+  m_postPipelineLayout = m_device.createPipelineLayout(pipelineLayoutCreateInfo);
+
+  // Pipeline: completely generic, no vertices
+  std::vector<std::string> paths = defaultSearchPaths;
+
+  nvvk::GraphicsPipelineGeneratorCombined pipelineGenerator(m_device, m_postPipelineLayout,
+                                                            m_renderPass);
+  pipelineGenerator.addShader(nvh::loadFile("shaders/passthrough.vert.spv", true, paths, true),
+                              vk::ShaderStageFlagBits::eVertex);
+  pipelineGenerator.addShader(nvh::loadFile("shaders/post.frag.spv", true, paths, true),
+                              vk::ShaderStageFlagBits::eFragment);
+  pipelineGenerator.rasterizationState.setCullMode(vk::CullModeFlagBits::eNone);
+  m_postPipeline = pipelineGenerator.createPipeline();
+  m_debug.setObjectName(m_postPipeline, "post");
+}
+
+//--------------------------------------------------------------------------------------------------
+// The descriptor layout is the description of the data that is passed to the vertex or the
+// fragment program.
+//
+void HelloVulkan::createPostDescriptor()
+{
+  using vkDS = vk::DescriptorSetLayoutBinding;
+  using vkDT = vk::DescriptorType;
+  using vkSS = vk::ShaderStageFlagBits;
+
+  m_postDescSetLayoutBind.addBinding(vkDS(0, vkDT::eCombinedImageSampler, 1, vkSS::eFragment));
+  m_postDescSetLayout = m_postDescSetLayoutBind.createLayout(m_device);
+  m_postDescPool      = m_postDescSetLayoutBind.createPool(m_device);
+  m_postDescSet       = nvvk::allocateDescriptorSet(m_device, m_postDescPool, m_postDescSetLayout);
+}
+
+//--------------------------------------------------------------------------------------------------
+// Update the output
+//
+void HelloVulkan::updatePostDescriptorSet()
+{
+  vk::WriteDescriptorSet writeDescriptorSets =
+      m_postDescSetLayoutBind.makeWrite(m_postDescSet, 0, &m_offscreenColor.descriptor);
+  m_device.updateDescriptorSets(writeDescriptorSets, nullptr);
+}
+
+//--------------------------------------------------------------------------------------------------
+// Draw a full screen quad with the attached image
+//
+void HelloVulkan::drawPost(vk::CommandBuffer cmdBuf)
+{
+  m_debug.beginLabel(cmdBuf, "Post");
+
+  cmdBuf.setViewport(0, {vk::Viewport(0, 0, (float)m_size.width, (float)m_size.height, 0, 1)});
+  cmdBuf.setScissor(0, {{{0, 0}, {m_size.width, m_size.height}}});
+
+  auto aspectRatio = static_cast<float>(m_size.width) / static_cast<float>(m_size.height);
+  cmdBuf.pushConstants<float>(m_postPipelineLayout, vk::ShaderStageFlagBits::eFragment, 0,
+                              aspectRatio);
+  cmdBuf.bindPipeline(vk::PipelineBindPoint::eGraphics, m_postPipeline);
+  cmdBuf.bindDescriptorSets(vk::PipelineBindPoint::eGraphics, m_postPipelineLayout, 0,
+                            m_postDescSet, {});
+  cmdBuf.draw(3, 1, 0, 0);
+
+  m_debug.endLabel(cmdBuf);
+}
+
+//////////////////////////////////////////////////////////////////////////
+//////////////////////////////////////////////////////////////////////////
+//////////////////////////////////////////////////////////////////////////
+
+//--------------------------------------------------------------------------------------------------
+// Initialize Vulkan ray tracing
+// #VKRay
+void HelloVulkan::initRayTracing()
+{
+  // Requesting ray tracing properties
+  auto properties =
+      m_physicalDevice.getProperties2<vk::PhysicalDeviceProperties2,
+                                      vk::PhysicalDeviceRayTracingPipelinePropertiesKHR>();
+  m_rtProperties = properties.get<vk::PhysicalDeviceRayTracingPipelinePropertiesKHR>();
+  m_rtBuilder.setup(m_device, &m_alloc, m_graphicsQueueIndex);
+}
+
+//--------------------------------------------------------------------------------------------------
+// Converting a OBJ primitive to the ray tracing geometry used for the BLAS
+//
+nvvk::RaytracingBuilderKHR::BlasInput HelloVulkan::objectToVkGeometryKHR(const ObjModel& model)
+{
+  vk::DeviceAddress vertexAddress = m_device.getBufferAddress({model.vertexBuffer.buffer});
+  vk::DeviceAddress indexAddress  = m_device.getBufferAddress({model.indexBuffer.buffer});
+
+  vk::AccelerationStructureGeometryTrianglesDataKHR triangles;
+  triangles.setVertexFormat(vk::Format::eR32G32B32Sfloat);
+  triangles.setVertexData(vertexAddress);
+  triangles.setVertexStride(sizeof(VertexObj));
+  triangles.setIndexType(vk::IndexType::eUint32);
+  triangles.setIndexData(indexAddress);
+  triangles.setTransformData({});
+  triangles.setMaxVertex(model.nbVertices);
+
+  // Setting up the build info of the acceleration
+  vk::AccelerationStructureGeometryKHR asGeom;
+  asGeom.setGeometryType(vk::GeometryTypeKHR::eTriangles);
+  asGeom.setFlags(vk::GeometryFlagBitsKHR::eOpaque);
+  asGeom.geometry.setTriangles(triangles);
+
+  vk::AccelerationStructureBuildRangeInfoKHR offset;
+  offset.setFirstVertex(0);
+  offset.setPrimitiveCount(model.nbIndices / 3);  // Nb triangles
+  offset.setPrimitiveOffset(0);
+  offset.setTransformOffset(0);
+
+  nvvk::RaytracingBuilderKHR::BlasInput input;
+  input.asGeometry.emplace_back(asGeom);
+  input.asBuildOffsetInfo.emplace_back(offset);
+  return input;
+}
+
+//--------------------------------------------------------------------------------------------------
+// Returning the ray tracing geometry used for the BLAS, containing all spheres
+//
+nvvk::RaytracingBuilderKHR::BlasInput HelloVulkan::sphereToVkGeometryKHR()
+{
+  vk::DeviceAddress dataAddress = m_device.getBufferAddress({m_spheresAabbBuffer.buffer});
+
+  vk::AccelerationStructureGeometryAabbsDataKHR aabbs;
+  aabbs.setData(dataAddress);
+  aabbs.setStride(sizeof(Aabb));
+
+  // Setting up the build info of the acceleration (C version, c++ gives wrong type)
+  vk::AccelerationStructureGeometryKHR asGeom(vk::GeometryTypeKHR::eAabbs, aabbs,
+                                              vk::GeometryFlagBitsKHR::eOpaque);
+  //asGeom.geometryType   = vk::GeometryTypeKHR::eAabbs;
+  //asGeom.flags          = vk::GeometryFlagBitsKHR::eOpaque;
+  //asGeom.geometry.aabbs = aabbs;
+
+
+  vk::AccelerationStructureBuildRangeInfoKHR offset;
+  offset.setFirstVertex(0);
+  offset.setPrimitiveCount((uint32_t)m_spheres.size());  // Nb aabb
+  offset.setPrimitiveOffset(0);
+  offset.setTransformOffset(0);
+
+  nvvk::RaytracingBuilderKHR::BlasInput input;
+  input.asGeometry.emplace_back(asGeom);
+  input.asBuildOffsetInfo.emplace_back(offset);
+  return input;
+}
+
+//--------------------------------------------------------------------------------------------------
+// Creating all spheres
+//
+void HelloVulkan::createSpheres(uint32_t nbSpheres)
+{
+  std::random_device                    rd{};
+  std::mt19937                          gen{rd()};
+  std::normal_distribution<float>       xzd{0.f, 5.f};
+  std::normal_distribution<float>       yd{6.f, 3.f};
+  std::uniform_real_distribution<float> radd{.05f, .2f};
+
+  // All spheres
+  Sphere s;
+  m_spheres.resize(nbSpheres);
+  for(uint32_t i = 0; i < nbSpheres; i++)
+  {
+    s.center     = nvmath::vec3f(xzd(gen), yd(gen), xzd(gen));
+    s.radius     = radd(gen);
+    m_spheres[i] = std::move(s);
+  }
+
+  // Axis aligned bounding box of each sphere
+  std::vector<Aabb> aabbs;
+  aabbs.reserve(nbSpheres);
+  for(const auto& s : m_spheres)
+  {
+    Aabb aabb;
+    aabb.minimum = s.center - nvmath::vec3f(s.radius);
+    aabb.maximum = s.center + nvmath::vec3f(s.radius);
+    aabbs.emplace_back(aabb);
+  }
+
+  // Creating two materials
+  MaterialObj mat;
+  mat.diffuse = nvmath::vec3f(0, 1, 1);
+  std::vector<MaterialObj> materials;
+  std::vector<int>         matIdx(nbSpheres);
+  materials.emplace_back(mat);
+  mat.diffuse = nvmath::vec3f(1, 1, 0);
+  materials.emplace_back(mat);
+
+  // Assign a material to each sphere
+  for(size_t i = 0; i < m_spheres.size(); i++)
+  {
+    matIdx[i] = i % 2;
+  }
+
+  // Creating all buffers
+  using vkBU = vk::BufferUsageFlagBits;
+  nvvk::CommandPool genCmdBuf(m_device, m_graphicsQueueIndex);
+  auto              cmdBuf = genCmdBuf.createCommandBuffer();
+  m_spheresBuffer          = m_alloc.createBuffer(cmdBuf, m_spheres, vkBU::eStorageBuffer);
+  m_spheresAabbBuffer      = m_alloc.createBuffer(cmdBuf, aabbs, vkBU::eShaderDeviceAddress);
+  m_spheresMatIndexBuffer  = m_alloc.createBuffer(cmdBuf, matIdx, vkBU::eStorageBuffer);
+  m_spheresMatColorBuffer  = m_alloc.createBuffer(cmdBuf, materials, vkBU::eStorageBuffer);
+  genCmdBuf.submitAndWait(cmdBuf);
+
+  // Debug information
+  m_debug.setObjectName(m_spheresBuffer.buffer, "spheres");
+  m_debug.setObjectName(m_spheresAabbBuffer.buffer, "spheresAabb");
+  m_debug.setObjectName(m_spheresMatColorBuffer.buffer, "spheresMat");
+  m_debug.setObjectName(m_spheresMatIndexBuffer.buffer, "spheresMatIdx");
+}
+
+void HelloVulkan::createBottomLevelAS()
+{
+  // BLAS - Storing each primitive in a geometry
+  std::vector<nvvk::RaytracingBuilderKHR::BlasInput> allBlas;
+  allBlas.reserve(m_objModel.size());
+  for(const auto& obj : m_objModel)
+  {
+    auto blas = objectToVkGeometryKHR(obj);
+
+    // We could add more geometry in each BLAS, but we add only one for now
+    allBlas.emplace_back(blas);
+  }
+
+  // Spheres
+  {
+    auto blas = sphereToVkGeometryKHR();
+    allBlas.emplace_back(blas);
+  }
+
+  m_rtBuilder.buildBlas(allBlas, vk::BuildAccelerationStructureFlagBitsKHR::ePreferFastTrace);
+}
+
+void HelloVulkan::createTopLevelAS()
+{
+  std::vector<nvvk::RaytracingBuilderKHR::Instance> tlas;
+  tlas.reserve(m_objInstance.size());
+  for(int i = 0; i < static_cast<int>(m_objInstance.size()); i++)
+  {
+    nvvk::RaytracingBuilderKHR::Instance rayInst;
+    rayInst.transform  = m_objInstance[i].transform;  // Position of the instance
+    rayInst.instanceId = i;                           // gl_InstanceID
+    rayInst.blasId     = m_objInstance[i].objIndex;
+    rayInst.hitGroupId = 0;  // We will use the same hit group for all objects
+    rayInst.flags      = VK_GEOMETRY_INSTANCE_TRIANGLE_FACING_CULL_DISABLE_BIT_KHR;
+    tlas.emplace_back(rayInst);
+  }
+
+  // Add the blas containing all spheres
+  {
+    nvvk::RaytracingBuilderKHR::Instance rayInst;
+    rayInst.transform  = m_objInstance[0].transform;          // Position of the instance
+    rayInst.instanceId = static_cast<uint32_t>(tlas.size());  // gl_InstanceID
+    rayInst.blasId     = static_cast<uint32_t>(m_objModel.size());
+    rayInst.hitGroupId = 1;  // We will use the same hit group for all objects
+    rayInst.flags      = VK_GEOMETRY_INSTANCE_TRIANGLE_FACING_CULL_DISABLE_BIT_KHR;
+    tlas.emplace_back(rayInst);
+  }
+
+  m_rtBuilder.buildTlas(tlas, vk::BuildAccelerationStructureFlagBitsKHR::ePreferFastTrace);
+}
+
+//--------------------------------------------------------------------------------------------------
+// This descriptor set holds the Acceleration structure and the output image
+//
+void HelloVulkan::createRtDescriptorSet()
+{
+  using vkDT   = vk::DescriptorType;
+  using vkSS   = vk::ShaderStageFlagBits;
+  using vkDSLB = vk::DescriptorSetLayoutBinding;
+
+  m_rtDescSetLayoutBind.addBinding(vkDSLB(0, vkDT::eAccelerationStructureKHR, 1,
+                                          vkSS::eRaygenKHR | vkSS::eClosestHitKHR));  // TLAS
+  m_rtDescSetLayoutBind.addBinding(
+      vkDSLB(1, vkDT::eStorageImage, 1, vkSS::eRaygenKHR));  // Output image
+
+  m_rtDescPool      = m_rtDescSetLayoutBind.createPool(m_device);
+  m_rtDescSetLayout = m_rtDescSetLayoutBind.createLayout(m_device);
+  m_rtDescSet       = m_device.allocateDescriptorSets({m_rtDescPool, 1, &m_rtDescSetLayout})[0];
+
+  vk::AccelerationStructureKHR                   tlas = m_rtBuilder.getAccelerationStructure();
+  vk::WriteDescriptorSetAccelerationStructureKHR descASInfo;
+  descASInfo.setAccelerationStructureCount(1);
+  descASInfo.setPAccelerationStructures(&tlas);
+  vk::DescriptorImageInfo imageInfo{
+      {}, m_offscreenColor.descriptor.imageView, vk::ImageLayout::eGeneral};
+
+  std::vector<vk::WriteDescriptorSet> writes;
+  writes.emplace_back(m_rtDescSetLayoutBind.makeWrite(m_rtDescSet, 0, &descASInfo));
+  writes.emplace_back(m_rtDescSetLayoutBind.makeWrite(m_rtDescSet, 1, &imageInfo));
+  m_device.updateDescriptorSets(static_cast<uint32_t>(writes.size()), writes.data(), 0, nullptr);
+}
+
+
+//--------------------------------------------------------------------------------------------------
+// Writes the output image to the descriptor set
+// - Required when changing resolution
+//
+void HelloVulkan::updateRtDescriptorSet()
+{
+  using vkDT = vk::DescriptorType;
+
+  // (1) Output buffer
+  vk::DescriptorImageInfo imageInfo{
+      {}, m_offscreenColor.descriptor.imageView, vk::ImageLayout::eGeneral};
+  vk::WriteDescriptorSet wds{m_rtDescSet, 1, 0, 1, vkDT::eStorageImage, &imageInfo};
+  m_device.updateDescriptorSets(wds, nullptr);
+}
+
+
+//--------------------------------------------------------------------------------------------------
+// Pipeline for the ray tracer: all shaders, raygen, chit, miss
+//
+void HelloVulkan::createRtPipeline()
+{
+  std::vector<std::string> paths = defaultSearchPaths;
+
+  vk::ShaderModule raygenSM =
+      nvvk::createShaderModule(m_device,  //
+                               nvh::loadFile("shaders/raytrace.rgen.spv", true, paths, true));
+  vk::ShaderModule missSM =
+      nvvk::createShaderModule(m_device,  //
+                               nvh::loadFile("shaders/raytrace.rmiss.spv", true, paths, true));
+
+  // The second miss shader is invoked when a shadow ray misses the geometry. It
+  // simply indicates that no occlusion has been found
+  vk::ShaderModule shadowmissSM = nvvk::createShaderModule(
+      m_device, nvh::loadFile("shaders/raytraceShadow.rmiss.spv", true, paths, true));
+
+
+  std::vector<vk::PipelineShaderStageCreateInfo> stages;
+
+  // Raygen
+  vk::RayTracingShaderGroupCreateInfoKHR rg{vk::RayTracingShaderGroupTypeKHR::eGeneral,
+                                            VK_SHADER_UNUSED_KHR, VK_SHADER_UNUSED_KHR,
+                                            VK_SHADER_UNUSED_KHR, VK_SHADER_UNUSED_KHR};
+  stages.push_back({{}, vk::ShaderStageFlagBits::eRaygenKHR, raygenSM, "main"});
+  rg.setGeneralShader(static_cast<uint32_t>(stages.size() - 1));
+  m_rtShaderGroups.push_back(rg);
+  // Miss
+  vk::RayTracingShaderGroupCreateInfoKHR mg{vk::RayTracingShaderGroupTypeKHR::eGeneral,
+                                            VK_SHADER_UNUSED_KHR, VK_SHADER_UNUSED_KHR,
+                                            VK_SHADER_UNUSED_KHR, VK_SHADER_UNUSED_KHR};
+  stages.push_back({{}, vk::ShaderStageFlagBits::eMissKHR, missSM, "main"});
+  mg.setGeneralShader(static_cast<uint32_t>(stages.size() - 1));
+  m_rtShaderGroups.push_back(mg);
+  // Shadow Miss
+  stages.push_back({{}, vk::ShaderStageFlagBits::eMissKHR, shadowmissSM, "main"});
+  mg.setGeneralShader(static_cast<uint32_t>(stages.size() - 1));
+  m_rtShaderGroups.push_back(mg);
+
+  // Hit Group0 - Closest Hit
+  vk::ShaderModule chitSM =
+      nvvk::createShaderModule(m_device,  //
+                               nvh::loadFile("shaders/raytrace.rchit.spv", true, paths, true));
+
+  {
+    vk::RayTracingShaderGroupCreateInfoKHR hg{vk::RayTracingShaderGroupTypeKHR::eTrianglesHitGroup,
+                                              VK_SHADER_UNUSED_KHR, VK_SHADER_UNUSED_KHR,
+                                              VK_SHADER_UNUSED_KHR, VK_SHADER_UNUSED_KHR};
+    stages.push_back({{}, vk::ShaderStageFlagBits::eClosestHitKHR, chitSM, "main"});
+    hg.setClosestHitShader(static_cast<uint32_t>(stages.size() - 1));
+    m_rtShaderGroups.push_back(hg);
+  }
+
+  // Hit Group1 - Closest Hit + Intersection (procedural)
+  vk::ShaderModule chit2SM =
+      nvvk::createShaderModule(m_device,  //
+                               nvh::loadFile("shaders/raytrace2.rchit.spv", true, paths, true));
+  vk::ShaderModule rintSM =
+      nvvk::createShaderModule(m_device,  //
+                               nvh::loadFile("shaders/raytrace.rint.spv", true, paths, true));
+  {
+    vk::RayTracingShaderGroupCreateInfoKHR hg{vk::RayTracingShaderGroupTypeKHR::eProceduralHitGroup,
+                                              VK_SHADER_UNUSED_KHR, VK_SHADER_UNUSED_KHR,
+                                              VK_SHADER_UNUSED_KHR, VK_SHADER_UNUSED_KHR};
+    stages.push_back({{}, vk::ShaderStageFlagBits::eClosestHitKHR, chit2SM, "main"});
+    hg.setClosestHitShader(static_cast<uint32_t>(stages.size() - 1));
+    stages.push_back({{}, vk::ShaderStageFlagBits::eIntersectionKHR, rintSM, "main"});
+    hg.setIntersectionShader(static_cast<uint32_t>(stages.size() - 1));
+    m_rtShaderGroups.push_back(hg);
+  }
+
+  vk::PipelineLayoutCreateInfo pipelineLayoutCreateInfo;
+
+  // Push constant: we want to be able to update constants used by the shaders
+  vk::PushConstantRange pushConstant{vk::ShaderStageFlagBits::eRaygenKHR
+                                         | vk::ShaderStageFlagBits::eClosestHitKHR
+                                         | vk::ShaderStageFlagBits::eMissKHR,
+                                     0, sizeof(RtPushConstant)};
+  pipelineLayoutCreateInfo.setPushConstantRangeCount(1);
+  pipelineLayoutCreateInfo.setPPushConstantRanges(&pushConstant);
+
+  // Descriptor sets: one specific to ray tracing, and one shared with the rasterization pipeline
+  std::vector<vk::DescriptorSetLayout> rtDescSetLayouts = {m_rtDescSetLayout, m_descSetLayout};
+  pipelineLayoutCreateInfo.setSetLayoutCount(static_cast<uint32_t>(rtDescSetLayouts.size()));
+  pipelineLayoutCreateInfo.setPSetLayouts(rtDescSetLayouts.data());
+
+  m_rtPipelineLayout = m_device.createPipelineLayout(pipelineLayoutCreateInfo);
+
+  // Assemble the shader stages and recursion depth info into the ray tracing pipeline
+  vk::RayTracingPipelineCreateInfoKHR rayPipelineInfo;
+  rayPipelineInfo.setStageCount(static_cast<uint32_t>(stages.size()));  // Stages are shaders
+  rayPipelineInfo.setPStages(stages.data());
+
+  rayPipelineInfo.setGroupCount(static_cast<uint32_t>(
+      m_rtShaderGroups.size()));  // 1-raygen, n-miss, n-(hit[+anyhit+intersect])
+  rayPipelineInfo.setPGroups(m_rtShaderGroups.data());
+
+  rayPipelineInfo.setMaxPipelineRayRecursionDepth(2);  // Ray depth
+  rayPipelineInfo.setLayout(m_rtPipelineLayout);
+  m_rtPipeline = static_cast<const vk::Pipeline&>(
+      m_device.createRayTracingPipelineKHR({}, {}, rayPipelineInfo));
+
+  m_device.destroy(raygenSM);
+  m_device.destroy(missSM);
+  m_device.destroy(shadowmissSM);
+  m_device.destroy(chitSM);
+  m_device.destroy(chit2SM);
+  m_device.destroy(rintSM);
+}
+
+//--------------------------------------------------------------------------------------------------
+// The Shader Binding Table (SBT)
+// - getting all shader handles and writing them in a SBT buffer
+// - Besides exception, this could be always done like this
+//   See how the SBT buffer is used in run()
+//
+void HelloVulkan::createRtShaderBindingTable()
+{
+  auto groupCount =
+      static_cast<uint32_t>(m_rtShaderGroups.size());               // 3 shaders: raygen, miss, chit
+  uint32_t groupHandleSize = m_rtProperties.shaderGroupHandleSize;  // Size of a program identifier
+  uint32_t groupSizeAligned =
+      nvh::align_up(groupHandleSize, m_rtProperties.shaderGroupBaseAlignment);
+
+  // Fetch all the shader handles used in the pipeline, so that they can be written in the SBT
+  uint32_t sbtSize = groupCount * groupSizeAligned;
+
+  std::vector<uint8_t> shaderHandleStorage(sbtSize);
+  auto result = m_device.getRayTracingShaderGroupHandlesKHR(m_rtPipeline, 0, groupCount, sbtSize,
+                                                            shaderHandleStorage.data());
+  assert(result == vk::Result::eSuccess);
+
+  // Write the handles in the SBT
+  m_rtSBTBuffer = m_alloc.createBuffer(
+      sbtSize,
+      vk::BufferUsageFlagBits::eTransferSrc | vk::BufferUsageFlagBits::eShaderDeviceAddressKHR
+          | vk::BufferUsageFlagBits::eShaderBindingTableKHR,
+      vk::MemoryPropertyFlagBits::eHostVisible | vk::MemoryPropertyFlagBits::eHostCoherent);
+  m_debug.setObjectName(m_rtSBTBuffer.buffer, std::string("SBT").c_str());
+
+  // Write the handles in the SBT
+  void* mapped = m_alloc.map(m_rtSBTBuffer);
+  auto* pData  = reinterpret_cast<uint8_t*>(mapped);
+  for(uint32_t g = 0; g < groupCount; g++)
+  {
+    memcpy(pData, shaderHandleStorage.data() + g * groupHandleSize, groupHandleSize);  // raygen
+    pData += groupSizeAligned;
+  }
+  m_alloc.unmap(m_rtSBTBuffer);
+
+
+  m_alloc.finalizeAndReleaseStaging();
+}
+
+//--------------------------------------------------------------------------------------------------
+// Ray Tracing the scene
+//
+void HelloVulkan::raytrace(const vk::CommandBuffer& cmdBuf, const nvmath::vec4f& clearColor)
+{
+  m_debug.beginLabel(cmdBuf, "Ray trace");
+  // Initializing push constant values
+  m_rtPushConstants.clearColor     = clearColor;
+  m_rtPushConstants.lightPosition  = m_pushConstant.lightPosition;
+  m_rtPushConstants.lightIntensity = m_pushConstant.lightIntensity;
+  m_rtPushConstants.lightType      = m_pushConstant.lightType;
+
+  cmdBuf.bindPipeline(vk::PipelineBindPoint::eRayTracingKHR, m_rtPipeline);
+  cmdBuf.bindDescriptorSets(vk::PipelineBindPoint::eRayTracingKHR, m_rtPipelineLayout, 0,
+                            {m_rtDescSet, m_descSet}, {});
+  cmdBuf.pushConstants<RtPushConstant>(m_rtPipelineLayout,
+                                       vk::ShaderStageFlagBits::eRaygenKHR
+                                           | vk::ShaderStageFlagBits::eClosestHitKHR
+                                           | vk::ShaderStageFlagBits::eMissKHR,
+                                       0, m_rtPushConstants);
+
+  // Size of a program identifier
+  uint32_t groupSize =
+      nvh::align_up(m_rtProperties.shaderGroupHandleSize, m_rtProperties.shaderGroupBaseAlignment);
+  uint32_t          groupStride = groupSize;
+  vk::DeviceAddress sbtAddress  = m_device.getBufferAddress({m_rtSBTBuffer.buffer});
+
+  using Stride = vk::StridedDeviceAddressRegionKHR;
+  std::array<Stride, 4> strideAddresses{
+      Stride{sbtAddress + 0u * groupSize, groupStride, groupSize * 1},  // raygen
+      Stride{sbtAddress + 1u * groupSize, groupStride, groupSize * 2},  // miss
+      Stride{sbtAddress + 3u * groupSize, groupStride, groupSize * 1},  // hit
+      Stride{0u, 0u, 0u}};                                              // callable
+
+  cmdBuf.traceRaysKHR(&strideAddresses[0], &strideAddresses[1], &strideAddresses[2],
+                      &strideAddresses[3],              //
+                      m_size.width, m_size.height, 1);  //
+
+  m_debug.endLabel(cmdBuf);
+}